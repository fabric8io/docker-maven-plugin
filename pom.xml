--- conflicted
+++ resolved
@@ -99,11 +99,7 @@
     <dependency>
       <groupId>org.apache.httpcomponents</groupId>
       <artifactId>httpclient</artifactId>
-<<<<<<< HEAD
       <version>4.5.2</version>
-=======
-      <version>4.5.1</version>
->>>>>>> 62a4983d
     </dependency>
 
     <dependency>
@@ -268,7 +264,7 @@
               </resources>
             </configuration>
           </execution>
-        </executions>  
+        </executions>
       </plugin>
 
        <plugin>
