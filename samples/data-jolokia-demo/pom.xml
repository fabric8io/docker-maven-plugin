--- conflicted
+++ resolved
@@ -21,13 +21,9 @@
 
   <groupId>io.fabric8</groupId>
   <artifactId>docker-jolokia-demo</artifactId>
-<<<<<<< HEAD
   <version>0.15.0-SNAPSHOT</version>
-=======
-  <version>0.14.3-SNAPSHOT</version>
-  <!-- decreased boilerplate xml required when using docker packaging -->
+  <!-- add custom lifecycle -->
   <packaging>docker</packaging>
->>>>>>> 053447f8
 
   <url>http://www.jolokia.org</url>
 
