<?xml version="1.0" encoding="UTF-8"?>
<project xmlns="http://maven.apache.org/POM/4.0.0" xmlns:xsi="http://www.w3.org/2001/XMLSchema-instance" xsi:schemaLocation="http://maven.apache.org/POM/4.0.0 http://maven.apache.org/maven-v4_0_0.xsd">

  <modelVersion>4.0.0</modelVersion>
  <parent>
    <groupId>io.fabric8.dmp.samples</groupId>
    <artifactId>dmp-sample-parent</artifactId>
    <version>0.41.0-SNAPSHOT</version>
    <relativePath>../pom.xml</relativePath>
  </parent>

  <artifactId>dmp-sample-spring-boot-jib</artifactId>

  <description>Docker Maven Plugin Example with Spring Boot With Build Mode JIB</description>

  <distributionManagement>
    <repository>
      <id>sonatype-nexus-staging</id>
      <name>Nexus Release Repository</name>
      <url>https://oss.sonatype.org/service/local/staging/deploy/maven2/</url>
    </repository>
    <snapshotRepository>
      <id>sonatype-nexus-snapshots</id>
      <name>Sonatype Nexus Snapshots</name>
      <url>https://oss.sonatype.org/content/repositories/snapshots/</url>
    </snapshotRepository>
  </distributionManagement>

  <properties>
    <dmp.version>${project.version}</dmp.version>
    <docker.build.jib>true</docker.build.jib>
    <docker.user>fabric8</docker.user>
<<<<<<< HEAD
=======
    <spring.version>2.5.12</spring.version>
>>>>>>> e461aec4
  </properties>

  <dependencies>

    <!-- API, java.xml.bind module -->
    <dependency>
      <groupId>jakarta.xml.bind</groupId>
      <artifactId>jakarta.xml.bind-api</artifactId>
      <version>2.3.2</version>
    </dependency>

    <!-- Runtime, com.sun.xml.bind module -->
    <dependency>
      <groupId>org.glassfish.jaxb</groupId>
      <artifactId>jaxb-runtime</artifactId>
      <version>2.3.2</version>
    </dependency>

    <dependency>
      <groupId>org.springframework.boot</groupId>
      <artifactId>spring-boot-starter-actuator</artifactId>
      <version>${spring.version}</version>
    </dependency>

    <!-- Boot generator  -->
    <dependency>
      <groupId>org.springframework.boot</groupId>
      <artifactId>spring-boot-starter-web</artifactId>
      <version>${spring.version}</version>
    </dependency>

  </dependencies>

  <build>
    <plugins>
      <plugin>
        <groupId>io.fabric8</groupId>
        <artifactId>docker-maven-plugin</artifactId>
        <configuration>
          <images>
            <image>
              <name>${docker.user}/spring-boot-dmp-sample-jib</name>
              <build>
                <from>fabric8/java-centos-openjdk8-jdk:1.5.6</from>
                <assembly>
                  <descriptorRef>artifact</descriptorRef>
                </assembly>
                <cmd>java -jar /maven/${project.artifactId}-${project.version}.jar</cmd>
                <ports>
                  <port>8080</port>
                </ports>
              </build>
            </image>
          </images>
        </configuration>
      </plugin>

      <plugin>
        <groupId>org.springframework.boot</groupId>
        <artifactId>spring-boot-maven-plugin</artifactId>
        <version>${spring.version}</version>
        <executions>
          <execution>
            <goals>
              <goal>repackage</goal>
            </goals>
          </execution>
        </executions>
      </plugin>
    </plugins>
  </build>

  <profiles>
    <profile>
      <id>Jib-With-Assembly</id>
      <build>
        <plugins>
          <plugin>
            <groupId>io.fabric8</groupId>
            <artifactId>docker-maven-plugin</artifactId>
            <configuration>
              <images>
                <image>
                  <name>${docker.user}/spring-boot-dmp-sample-jib</name>
                  <build>
                    <from>fabric8/java-centos-openjdk8-jdk:1.5.6</from>
                    <assembly>
                      <name>my-project-assembly</name>
                      <inline>
                        <id>copy-test-file</id>
                        <files>
                          <file>
                            <source>${project.basedir}/static/testFile.txt</source>
                            <outputDirectory>static</outputDirectory>
                          </file>
                          <file>
                            <source>${project.basedir}/target/${project.artifactId}-${project.version}.jar</source>
                            <outputDirectory>.</outputDirectory>
                          </file>
                        </files>
                      </inline>
                      <targetDir>/deployments</targetDir>
                    </assembly>
                    <cmd>java -jar /my-project-assembly/${project.artifactId}-${project.version}.jar</cmd>
                    <ports>
                      <port>8080</port>
                    </ports>
                  </build>
                </image>
              </images>
            </configuration>
          </plugin>
        </plugins>
      </build>
    </profile>
  </profiles>

</project><|MERGE_RESOLUTION|>--- conflicted
+++ resolved
@@ -30,10 +30,7 @@
     <dmp.version>${project.version}</dmp.version>
     <docker.build.jib>true</docker.build.jib>
     <docker.user>fabric8</docker.user>
-<<<<<<< HEAD
-=======
     <spring.version>2.5.12</spring.version>
->>>>>>> e461aec4
   </properties>
 
   <dependencies>
