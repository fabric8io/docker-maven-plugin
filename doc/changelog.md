--- conflicted
+++ resolved
@@ -1,7 +1,7 @@
 # ChangeLog
 
 * **0.15-SNAPSHOT**
-<<<<<<< HEAD
+  - Invoke the `initialize` phase before docker goals (#315)
   - Allow images to only be pulled once per build (useful for reactor projects) ([#504](https://github.com/fabric8io/docker-maven-plugin/issues/504))
   - Allow retry of pushing a docker image in case of a 500 error ([#508](https://github.com/fabric8io/docker-maven-plugin/issues/508))
   - Add "ulimits" to run-configuration (#484)
@@ -9,10 +9,6 @@
 * **0.15.10** (2016-07-19)
   - Don't do redirect when waiting on an HTTP port ([#499](https://github.com/fabric8io/docker-maven-plugin/issues/499))
   - Removed the container fetch limit of 100 and optimized getting containers by name and image ([#513](https://github.com/fabric8io/docker-maven-plugin/issues/513))
-=======
-  - Dont do redirect when waiting on an HTTP port (#499)
-  - Invoke the `initialize` phase before docker goals (#315)
->>>>>>> 62d7ee3a
 
 * **0.15.9** (2016-06-28)
   - Fixed issue when target directory does not exist yet ([#497](https://github.com/fabric8io/docker-maven-plugin/issues/497))
