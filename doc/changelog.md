# ChangeLog

* **0.31-SNAPSHOT**
  - Update to jnr-unixsocket 0.23
  - Add null check for null instance in config.json for email #1262
<<<<<<< HEAD
  - Allow merging of image configurations using <imagesMap> ([#360](https://github.com/fabric8io/docker-maven-plugin/issues/360))
=======
  - Treat bridged and default network mode the same #1234
>>>>>>> 76a184ec

* **0.31.0** (2019-08-10)
  - Fix test cases on Windows ([#1220](https://github.com/fabric8io/docker-maven-plugin/issues/1220))
  - ECR credentials from IAM Task role for ECS Fargate deployment ([#1233](https://github.com/fabric8io/docker-maven-plugin/issues/1233))
  - Fix bug in properties names extracted from docker config json file ([#1237](https://github.com/fabric8io/docker-maven-plugin/issues/1237))
  - Fix that portPropertyFile is not written anymore ([#1112](https://github.com/fabric8io/docker-maven-plugin/issues/1112))
  - Use identity token if found in Docker config.json ([#1249](https://github.com/fabric8io/docker-maven-plugin/issues/1249))
  - Allow also starting with an environment variable in `targetDir` of an aseembly config instead of insisting on only absolute path-names ([#1244](https://github.com/fabric8io/docker-maven-plugin/issues/1244))
  - Support for pattern matching in `docker:stop` and `docker:remove` ([#1215](https://github.com/fabric8io/docker-maven-plugin/issues/1215))
  - Increase interoperability with docker-java by accepting `registry.username` and `registry.password`, too ([#1245](https://github.com/fabric8io/docker-maven-plugin/issues/1245))

* **0.30.0** (2019-04-21)
  - Restore ANSI color to Maven logging if disabled during plugin execution and enable color for Windows with Maven 3.5.0 or later. Color logging is enabled by default, but disabled if the Maven CLI disables color (e.g. in batch mode) ([#1108](https://github.com/fabric8io/docker-maven-plugin/issues/1108))
  - Fix NPE if docker:save is called with -Dfile=file-name-only.tar ([#1203](https://github.com/fabric8io/docker-maven-plugin/issues/1203))
  - Fix NPE in BuildImageConfiguration ([#1200](https://github.com/fabric8io/docker-maven-plugin/issues/1200))
  - Improve GZIP compression performance for docker:save ([#1205](https://github.com/fabric8io/docker-maven-plugin/issues/1205))
  - Allow docker:save to attach image archive as a project artifact ([#1210](https://github.com/fabric8io/docker-maven-plugin/pull/1210))
  - Use pattern to detect image name in archive loaded during build and tag with image name from the project configuration ([#1207](https://github.com/fabric8io/docker-maven-plugin/issues/1207))
  - Add 'cacheFrom' option to specify images to use as cache sources ([#1132](https://github.com/fabric8io/docker-maven-plugin/issues/1132))

Renamed "nocache" to "noCache" for consistencies reason. "nocache" is still supported but deprecated and will be removed in a future version. Same is true for the global system property "docker.nocache" which is renamed to "docker.noCache" 

* **0.29.0** (2019-04-08)
  - Avoid failing docker:save when no images with build configuration are present ([#1185](https://github.com/fabric8io/docker-maven-plugin/issues/1185))
  - Reintroduce minimal API-VERSION parameter in order to support docker versions below apiVersion 1.25
  - docs: Correct default image naming
  - Proxy settings are being ignored ([#1148](https://github.com/fabric8io/docker-maven-plugin/issues/1148))
  - close api version http connection ([#1152](https://github.com/fabric8io/docker-maven-plugin/issues/1152))
  - Log more information when verbose=true  ([#917](https://github.com/fabric8io/docker-maven-plugin/issues/917))
  - Obtain container ip address from custom network for tcp/http wait
  - Fix http (SSL) ping with 'allowAllHosts' flag enabled
  - Update to jnr-unixsocket 0.22
  - Enhance @sha256 digest for tags in FROM (image_name:image_tag@sha256<digest>) ([#541](https://github.com/fabric8io/docker-maven-plugin/issues/541))
  - Support docker SHELL setting for runCmds ([#1157](https://github.com/fabric8io/docker-maven-plugin/issues/1157))
  - Added 'autoRemove' option for running containers ([#1179](https://github.com/fabric8io/docker-maven-plugin/issues/1179))
  - Added support for AWS EC2 instance roles when pushing to AWS ECR ([#1186](https://github.com/fabric8io/docker-maven-plugin/issues/1186))
  - Introduce `contextDir` configuration option which would be used to specify docker build context ([#1189](https://github.com/fabric8io/docker-maven-plugin/issues/1189))
  - Add support for auto-pulling multiple base image for multi stage builds ([#1057](https://github.com/fabric8io/docker-maven-plugin/issues/1057))
  - Fix usage of credential helper that do not support 'version' command ([#1159](https://github.com/fabric8io/docker-maven-plugin/issues/1159))

Please note that `dockerFileDir` is now deprecated in favor of `contextDir` which also allows absolute paths to Dockerfile with 
`dockerFile` and it will be removed in 1.0.0. It's still supported in this release but users are suggested to migrate to 
`contextDir` instead.
  
* **0.28.0** (2018-12-13)
  - Update to JMockit 1.43
  - Compiles with Java 11
  - Update to jnr-unixsocket version to 0.21 ([#1089](https://github.com/fabric8io/docker-maven-plugin/issues/1089))
  - Add 'readOnly' option for docker:run cto mount container's root fs read-only ([#1125](https://github.com/fabric8io/docker-maven-plugin/issues/1125))
  - Provide container properties to the wait configuration execution ([#1111](https://github.com/fabric8io/docker-maven-plugin/issues/1111))
  - Allow @sha256 digest for tags in FROM ([#541](https://github.com/fabric8io/docker-maven-plugin/issues/541))

* **0.27.2** (2018-10-05)
  - Fix NPE regression related to volumes (again) ([#1091](https://github.com/fabric8io/docker-maven-plugin/issues/1091))
  - Fix NPE when stopping containers with autoCreateCustomNetworks ([#1097](https://github.com/fabric8io/docker-maven-plugin/issues/1097))
  - Smarter API version handling ([#1060](https://github.com/fabric8io/docker-maven-plugin/issues/1060))
  - Fix regression when calling the credential helper for authentication, leading to an exception because of the usage of an already shutdown executor service ([#1098](https://github.com/fabric8io/docker-maven-plugin/issues/1098))
  - Add support for CPU configurations with compose ([#1102](https://github.com/fabric8io/docker-maven-plugin/issues/1102))

* **0.27.1** (2018-09-28)
  - Fix NPE when no volume configuration is present ([#1091](https://github.com/fabric8io/docker-maven-plugin/issues/1091))
  - Allow credentialhelper look up the registry without scheme prefix ([#1068](https://github.com/fabric8io/docker-maven-plugin/issues/1068))

* **0.27.0** (2018-09-26)
  - Jump to Java 8 as minimal Java version
  - Fix NPE in docker:remove-volumes when no volume configuration is given ([#1086](https://github.com/fabric8io/docker-maven-plugin/issues/1086))
  - Fix NPE when no networks are configured ([#1055](https://github.com/fabric8io/docker-maven-plugin/issues/1055))
  - Fix Base64 encoding for X-Registry-Auth used for Docker authentication ([#1084](https://github.com/fabric8io/docker-maven-plugin/issues/1084))
  - Fix property configuration based's build detection ([#1078](https://github.com/fabric8io/docker-maven-plugin/issues/1078))
  - Introduce container name patterns for naming containers ([#931](https://github.com/fabric8io/docker-maven-plugin/issues/931))
  - Respect environment variables DOCKER_CONFIG, KUBECONFIG for looking up credentials ([#1083](https://github.com/fabric8io/docker-maven-plugin/issues/1083))
  - Change from org.json with Gson for less restrictive licensing ([#1016](https://github.com/fabric8io/docker-maven-plugin/issues/1016)) ([#1064](https://github.com/fabric8io/docker-maven-plugin/issues/1064))
  - Fix missing actions in a watch restart ([#1070](https://github.com/fabric8io/docker-maven-plugin/issues/1070))
  - Fix for creating volumes with proper configuration during "docker:start" ([#986](https://github.com/fabric8io/docker-maven-plugin/issues/986))
  - Fix logging failure on Windows ([#873](https://github.com/fabric8io/docker-maven-plugin/issues/873))

* **0.26.1** (2018-07-20)
  - Simple Dockerfile triggered also when only a single run section is given
  - Sample added for how to use run-java-sh in simple dockerfile mode
  - Allow both cred helpers and auth in Docker config ([#1041](https://github.com/fabric8io/docker-maven-plugin/issues/1041))

* **0.26.0** (2018-05-16)
  - Always create missing target directory for docker:save ([#1013](https://github.com/fabric8io/docker-maven-plugin/issues/1013))
  - d-m-p plugins for adding extra files introduced. See documentation for more information.
  - Update assembly plugin to 3.1.0 ([#1021](https://github.com/fabric8io/docker-maven-plugin/issues/1021))
  - Add option for regenerating certificates after starting Docker Machine ([#1019](https://github.com/fabric8io/docker-maven-plugin/issues/1019))
  - Add `startPeriod` to `healthCheck` ([#961](https://github.com/fabric8io/docker-maven-plugin/issues/961))
  - Unbreak setting of entrypoint in `exec` form when property mode is enabled ([#1020](https://github.com/fabric8io/docker-maven-plugin/issues/1020))
  - Fix enabling of log configuration ([#1010](https://github.com/fabric8io/docker-maven-plugin/issues/1010))
  - Add possibility to use `docker.imagePropertyConfiguration` with multiple images ([#1001](https://github.com/fabric8io/docker-maven-plugin/issues/1001))
  - Fix network aliases management for docker-compose mode ([#1000](https://github.com/fabric8io/docker-maven-plugin/issues/1000))

* **0.25.2** (2018-04-14)
  - Fix for docker login issue with index.docker.io using a credential helper ([#946](https://github.com/fabric8io/docker-maven-plugin/issues/946))

* **0.25.1** (2018-04-12)
  - Fix regression which broke labels and env with space ([#988](https://github.com/fabric8io/docker-maven-plugin/issues/988))
  - Fix and enhanced zero-config Dockerfile mode

* **0.25.0** (2018-04-04)
  - Fix possible NPE when logging to a file and the parent directory does not exist yet ([#911](https://github.com/fabric8io/docker-maven-plugin/issues/911)) ([#940](https://github.com/fabric8io/docker-maven-plugin/issues/940))
  - Change content type to "application/json" when talking to the Docker daemon ([#945](https://github.com/fabric8io/docker-maven-plugin/issues/945))
  - PostStart exec breakOnError now fails fast ([#970](https://github.com/fabric8io/docker-maven-plugin/issues/970))
  - Use docker.skip.tag property on push and remove ([#954](https://github.com/fabric8io/docker-maven-plugin/issues/954)) ([#869](https://github.com/fabric8io/docker-maven-plugin/issues/869))
  - Property placeholders are not interpolated when they are the only thing in the XML element value ([#960](https://github.com/fabric8io/docker-maven-plugin/issues/960))
  - Fix deadlock waiting on docker log pattern to match ([#767](https://github.com/fabric8io/docker-maven-plugin/issues/767)) ([#981](https://github.com/fabric8io/docker-maven-plugin/issues/981)) ([#947](https://github.com/fabric8io/docker-maven-plugin/issues/947))
  - Support multiline labels and empty labels ([#968](https://github.com/fabric8io/docker-maven-plugin/issues/968))
  - Handle multi line credential helper responses ([#930](https://github.com/fabric8io/docker-maven-plugin/issues/930))
  - Add support for merging external properties with XML configuration ([#938](https://github.com/fabric8io/docker-maven-plugin/issues/938)) ([#948](https://github.com/fabric8io/docker-maven-plugin/issues/948))
  - Allow to specify different environment variables for run and build via properties ([#386](https://github.com/fabric8io/docker-maven-plugin/issues/386))
  - Add simplified configuration which picks up a plain Dockerfile automatically from `src/main/docker` ([#957](https://github.com/fabric8io/docker-maven-plugin/issues/957))

* **0.24.0** (2018-02-07)
  - Respect system properties for ECR authentication ([#897](https://github.com/fabric8io/docker-maven-plugin/issues/897))
  - Simplified auto pull handling and moved to `imagePullPolicy` instead.
  - Initialize shutdown hook early to allow killing of containers when waiting for a condition ([#921](https://github.com/fabric8io/docker-maven-plugin/issues/921))
  - Fix for including in assembly in archive mode when using a Dockerfile ([#916](https://github.com/fabric8io/docker-maven-plugin/issues/916))
  - Fix for hanging wait on log ([#904](https://github.com/fabric8io/docker-maven-plugin/issues/904))
  - Fix for credential helper which do not return a version ([#896](https://github.com/fabric8io/docker-maven-plugin/issues/896))
  - Also remove tagged images when calling `docker:remove` ([#193](https://github.com/fabric8io/docker-maven-plugin/issues/193))
  - Introduced a `removeMode` for selecting the images to remove
  - Introduced a `breakOnError` for the `postStart` and `preStop` hooks in the
    wait configuration ([#914](https://github.com/fabric8io/docker-maven-plugin/issues/914))

Please note that `autoPullMode` is deprecated now and the behaviour of the `autoPullMode == always` has been changed slightly so that now, it really always pulls the image from the registry. Also `removeAll` for `docker:remove` is deprecated in favor of `removeMode` (and the default mode has changed slightly). Please refer to the documentation for more information.

* **0.23.0** (2017-11-04)
  - Support relative paths when binding volumes in `docker-compose.yml` ([#846](https://github.com/fabric8io/docker-maven-plugin/issues/846))
  - Allow  the session token for AWS authentication to be included in order to allow temporary security credentials provided by the AWS Security Token Service (AWS STS) to sign requests ([#883](https://github.com/fabric8io/docker-maven-plugin/issues/883))
  - Add support for credential helper to authenticate against a registry ([#821](https://github.com/fabric8io/docker-maven-plugin/issues/821))
  - Fix registry auth config in plugin configuration ([#858](https://github.com/fabric8io/docker-maven-plugin/issues/858))
  - Preserve leading whitespace in logs ([#875](https://github.com/fabric8io/docker-maven-plugin/issues/875))
  - Maven property interpolation in Dockerfiles ([#877](https://github.com/fabric8io/docker-maven-plugin/issues/877))
  - Allow parameters for the log prefix ([#890](https://github.com/fabric8io/docker-maven-plugin/issues/890))
  - When removing a volume don't error if the volume does not exist ([#788](https://github.com/fabric8io/docker-maven-plugin/issues/788))
  - Fix warning when COPY and/or ADD with parameters are used ([#884](https://github.com/fabric8io/docker-maven-plugin/issues/884))

* **0.22.1** (2017-08-28)
  - Allow Docker compose version "2", too ([#829](https://github.com/fabric8io/docker-maven-plugin/issues/829))
  - Allow a registry to be set programmatically ([#853](https://github.com/fabric8io/docker-maven-plugin/issues/853))

* **0.22.0** (2017-08-24)
  - Fix NPE when detecting cert paths ([#764](https://github.com/fabric8io/docker-maven-plugin/issues/764))
  - Fix `skipDockerMachine` ([#759](https://github.com/fabric8io/docker-maven-plugin/issues/759))
  - Fix property config handler to work also with dockerFile and dockerFileDir ([#790](https://github.com/fabric8io/docker-maven-plugin/issues/790))
  - Fix `dockerFile` option when pointing to another Dockerfile name ([#784](https://github.com/fabric8io/docker-maven-plugin/issues/784))
  - Allow comma separated list of container names in dependsOn elements ([#810](https://github.com/fabric8io/docker-maven-plugin/issues/810))
  - Trim whitespace and ignore empty elements in build configuration ports, runCmds, tags, volumes ([#816](https://github.com/fabric8io/docker-maven-plugin/issues/816))
  - Trim whitespace and ignore empty elements in run configuration ports ([#816](https://github.com/fabric8io/docker-maven-plugin/issues/816))
  - Fix "useAllReactorProjects" in assembly ([#812](https://github.com/fabric8io/docker-maven-plugin/issues/812))
  - Add ECDSA support ([#824](https://github.com/fabric8io/docker-maven-plugin/issues/824))
  - Fix test failures when build under Windows ([#834](https://github.com/fabric8io/docker-maven-plugin/issues/834))
  - Update dependencies to latest versions where possible

* **0.21.0** (2017-05-16)
  - Add wait checker for checking the exit code of a container ([#498](https://github.com/fabric8io/docker-maven-plugin/issues/498))
  - Check for exited container when doing wait checks ([#757](https://github.com/fabric8io/docker-maven-plugin/issues/757))
  - New assembly configuration "name" for specifying the directory which holds the assembly files ([#634](https://github.com/fabric8io/docker-maven-plugin/issues/634))
  - Add support for property replacement in external Dockerfiles ([#777](https://github.com/fabric8io/docker-maven-plugin/issues/777))

Please note that now filtering in an external Dockerfiles is switched on by default. This might interfere with Docker build args, so should switch filtering off with `<filter>false</filter>` in the `<build>` configuration if you have issues with this. See also the Documentation about [Filtering](https://dmp.fabric8.io/#build-filtering) for more Details.

* **0.20.1** (2017-03-29)
  - Tune log output for image names ([#737](https://github.com/fabric8io/docker-maven-plugin/issues/737))
  - Allow image with multiple path segments ([#694](https://github.com/fabric8io/docker-maven-plugin/issues/694))
  - Add support for PKCS#8 private keys in pem.key file. ([#730](https://github.com/fabric8io/docker-maven-plugin/issues/730))
  - Improve resource management for certificates and keys. ([#730](https://github.com/fabric8io/docker-maven-plugin/issues/730))
  - When using properties for configuration only build when `from` or `fromExt` is set ([#736](https://github.com/fabric8io/docker-maven-plugin/issues/736))
  - Add new mojo "docker:save" for saving the image to a file ([#687](https://github.com/fabric8io/docker-maven-plugin/issues/687))
  - Check whether a temporary tag could be removed and throw an error if not ([#725](https://github.com/fabric8io/docker-maven-plugin/issues/725))
  - Allow multi line matches in log output ([#628](https://github.com/fabric8io/docker-maven-plugin/issues/628))
  - Add a wait condition on a healthcheck when starting up containers ([#719](https://github.com/fabric8io/docker-maven-plugin/issues/719))
  - Don't use authentication from config when no "auth" is set ([#731](https://github.com/fabric8io/docker-maven-plugin/issues/731))

* **0.20.0** (2017-02-17)
  - Removed `build-nofork` and `source-nofork` in favor for a more direct solution which prevents forking of the lifecycle. Please refer the documentation, chapter "Assembly" for more information about this.

The experimental goals `build-nofork` and `source-nofork` have been removed again. Please use `build` and `source` directly when binding to execution phases.

* **0.19.1** (2017-02-09)

  - Fix handling of `run` commands from properties ([#684](https://github.com/fabric8io/docker-maven-plugin/issues/684))
  - Fix empty `<link>` causing `NullPointerException` ([#693](https://github.com/fabric8io/docker-maven-plugin/issues/693))

* **0.19.0** (2017-01-03)
  - Better log message when waiting for URL ([#640](https://github.com/fabric8io/docker-maven-plugin/issues/640))
  - Extended authentication for AWS ECR ([#663](https://github.com/fabric8io/docker-maven-plugin/issues/663))
  - Add two new goals: "volume-create" and "volume-remove" for volume handling independent of images.
  - Support for loading from an tar archive (option `<build><dockerArchive>`) ([#645](https://github.com/fabric8io/docker-maven-plugin/issues/645))
  - Support when both `dockerFileDir` and `dockerFile` are set and `dockerFile` is a relative path ([#624](https://github.com/fabric8io/docker-maven-plugin/issues/624))
  - Fix concurrency issue when writing into log files ([#652](https://github.com/fabric8io/docker-maven-plugin/issues/652))
  - Support any Docker build options ([#666](https://github.com/fabric8io/docker-maven-plugin/issues/666))

* **0.18.1** (2016-11-17)
  - Renamed `basedir` and `exportBasedir` in an `<assembly>` configuration to `targetDir` and `exportTargetDir` since this better reflects the purpose, i.e. the target in the Docker image to which the assembly is copied. The old name is still recognized but deprecated.
  - Fix issue with log statements which use a single argument form
  - Fix bug in HTTP wait configuration when using an external property handler ([#613](https://github.com/fabric8io/docker-maven-plugin/issues/613))
  - Fix NPE for "docker:log" when the container to log has already been stopped ([#612](https://github.com/fabric8io/docker-maven-plugin/issues/612))
  - Allow a protocol (tcp/udp) for the specification of a port ([#610](https://github.com/fabric8io/docker-maven-plugin/issues/610))

The following variables in the assembly configuration has been renamed for consistencies sake:

 * `basedir` --> `targetDir`
 * `exportBasedir` --> `exportTargetDir`

The old variable names are still accepted but will be removed for release 1.0

* **0.17.2** (2016-11-3)
  - Fix issues with an empty Docker config file

* **0.17.1** (2016-10-28)
  - Add initial [Docker compose](https://dmp.fabric8.io/#docker-compose) support ([#384](https://github.com/fabric8io/docker-maven-plugin/issues/384))
  - Made `docker:run` running in the foreground
  - Add lifecycle fork to package for `docker:build` and `docker:source` for ease of use. Introduced `docker:build-nofork` and `docker:source-nofork`
  - Removed lifecycle forks for all other Mojos ([#567](https://github.com/fabric8io/docker-maven-plugin/issues/567)) ([#599](https://github.com/fabric8io/docker-maven-plugin/issues/599))
  - Add new option `tarLongFileMode` for the assembly configuration to avoid warning for too long files ([#591](https://github.com/fabric8io/docker-maven-plugin/issues/591))
  - Add new option `tmpfs` for `<run>` to add mount pathes for temorary file systems ([#455](https://github.com/fabric8io/docker-maven-plugin/issues/455))
  - Changed `docker.image` to `docker.filter` and `<image>` to `<filter>`.

For 0.17 the lifecycle handling of the plugins has changed slightly. All forks to the _initialize_ phase have been removed since they collide with certain setups. Instead a fork to the _package_ phase has been introduced for `docker:build` and `docker:source` to make it easier for them to be consumed on the commandline (because otherwise at least `package` has to be added as goal so that the assembly could be constructed from the artifacts built). If you have these goals bound to an `<execution>` please use `build-nofork` and `source-nofork` instead, otherwise the package phase will be called twice.

Also the treatment of the Maven property `docker.image` has changed. This was supposed to be used as a filter which caused a lot of confusion if people accidentally put their Docker image names into this property. Now the property has no special meaning anymore, and you can use `docker.filter` now for filtering out a specific images to build. For the same reason the top-level configuration element `<image>` has been renamed to `<filter>`.

* **0.16.9** (2016-10-23)
  - Removed (undocumented) property `docker.image.name` which could be used to be inserted as a `%a` specifier part in an image name.
  - Fixed exposing of all property and port mappings ([#583](https://github.com/fabric8io/docker-maven-plugin/issues/583))
  - Fix concurrency issue on log wait ([#596](https://github.com/fabric8io/docker-maven-plugin/issues/596))
  - Add Dockerfile HEALTHCHECK support ([#594](https://github.com/fabric8io/docker-maven-plugin/issues/594))
  - Fix writing empty property files ([#592](https://github.com/fabric8io/docker-maven-plugin/issues/592))

* **0.16.8** (2016-10-14)
  - Allow multiple network links per `<link>` element ([#558](https://github.com/fabric8io/docker-maven-plugin/issues/558))
  - Fix startup of dependent containers when using links with specific container ids ([#586](https://github.com/fabric8io/docker-maven-plugin/issues/586))

* **0.16.7** (2016-10-07)
  - Even better logging

* **0.16.6** (2016-10-07)
  - Fix concurrency issues when doing a watch on logs ([#574](https://github.com/fabric8io/docker-maven-plugin/issues/574))
  - Break push with dedicated registry if temporary image tag already exists ([#575](https://github.com/fabric8io/docker-maven-plugin/issues/575))
  - Reduce log output for the non color case when pulling images ([#568](https://github.com/fabric8io/docker-maven-plugin/issues/568))
  - Add possibility to change colors in log messages
  - Don't print a progressbar when in batch mode (mvn -B) ([#564](https://github.com/fabric8io/docker-maven-plugin/issues/564))
  - Add `exposedProperty` key to change the alias part of the exposed container properties ([#557](https://github.com/fabric8io/docker-maven-plugin/issues/557))

* **0.16.5** (2016-09-27)
  - Refactored Docker connection parameter detection
  - Added a <fromExt> for extended definition of base images ([#572](https://github.com/fabric8io/docker-maven-plugin/issues/572))

* **0.16.4** (2016-09-26)
  - Fix issue with DOCKER_HOST coming from Docker Machine
  - Don't pull a 'scratch' base image ([#565](https://github.com/fabric8io/docker-maven-plugin/issues/565))
  - Fix handling when looking up non-existing containers ([#566](https://github.com/fabric8io/docker-maven-plugin/issues/566))

* **0.16.3** (2016-09-22)
  - Add 'allowAllHosts' to ping wait checker ([#559](https://github.com/fabric8io/docker-maven-plugin/issues/559))
  - Allow 'stopAllContainers' also as Maven properties ([#536](https://github.com/fabric8io/docker-maven-plugin/issues/536))
  - Use alias for stopping containers when naming strategy "alias" is used ([#536](https://github.com/fabric8io/docker-maven-plugin/issues/536))
  - New option 'startParallel' for docker:start to speedup execution ([#531](https://github.com/fabric8io/docker-maven-plugin/issues/531))
  - Tuned detection of docker host connection parameters to be more extensible

* **0.16.2** (2016-09-15)
  - Fixed naming of 'buildArgs' for `docker:build` (was `args` formerly)
  - Experimental Support for 'Docker for Windows' ([#523](https://github.com/fabric8io/docker-maven-plugin/issues/523))
  - Remove versions from custom lifecycle deps ([#539](https://github.com/fabric8io/docker-maven-plugin/issues/539))
  - Fix extra new line in logoutput ([#538](https://github.com/fabric8io/docker-maven-plugin/issues/538))

* **0.15.16** (2016-08-03)
  - Run 'stopContainer' in a Future to short circuit extra waiting ([#518](https://github.com/fabric8io/docker-maven-plugin/issues/518))
  - Don't pass `docker.buildArg` values that are empty ([#529](https://github.com/fabric8io/docker-maven-plugin/issues/529))
  - Add new implicit generated properties `docker.container.<alias>.net.<name>.ip` when custom networks are used ([#533](https://github.com/fabric8io/docker-maven-plugin/issues/533))

* **0.15.14** (2016-07-29)
  - Pattern match fix for multiline log output. Related to ([#259](https://github.com/fabric8io/docker-maven-plugin/issues/259))

* **0.15.13** (2016-07-29)
  - Add <securityOpts> for running containers in special security contexts ([#524](https://github.com/fabric8io/docker-maven-plugin/issues/524))
  - Add support for multiples network aliases ([#466](https://github.com/fabric8io/docker-maven-plugin/issues/466))

* **0.15.12** (2016-07-25)
  - API and documentation updates

* **0.15.11** (2016-07-20)
  - Invoke the `initialize` phase before docker goals ([#315](https://github.com/fabric8io/docker-maven-plugin/issues/315))
  - Allow images to only be pulled once per build (useful for reactor projects) ([#504](https://github.com/fabric8io/docker-maven-plugin/issues/504))
  - Allow retry of pushing a docker image in case of a 500 error ([#508](https://github.com/fabric8io/docker-maven-plugin/issues/508))
  - Add "ulimits" to run-configuration ([#484](https://github.com/fabric8io/docker-maven-plugin/issues/484))

* **0.15.10** (2016-07-19)
  - Don't do redirect when waiting on an HTTP port ([#499](https://github.com/fabric8io/docker-maven-plugin/issues/499))
  - Removed the container fetch limit of 100 and optimized getting containers by name and image ([#513](https://github.com/fabric8io/docker-maven-plugin/issues/513))

* **0.15.9** (2016-06-28)
  - Fixed issue when target directory does not exist yet ([#497](https://github.com/fabric8io/docker-maven-plugin/issues/497))

* **0.15.8** (2016-06-27)
  - Removed image configuration caching ([#495](https://github.com/fabric8io/docker-maven-plugin/issues/495))
  - Fix for tcp wait when used with Docker for Mac ([#430](https://github.com/fabric8io/docker-maven-plugin/issues/430))
  - Add warning when assembly is empty when watching a Docker image ([#490](https://github.com/fabric8io/docker-maven-plugin/issues/490))
  - Add `docker.skip.build`, `docker.skip.run`, `docker.skip.push` properties and
    renamed `docker.skipTags` to `docker.skip.tag` ([#483](https://github.com/fabric8io/docker-maven-plugin/issues/483))
  - Reverted jansi back to version 1.11 because of [this issue](https://github.com/fusesource/jansi/issues/58)
  - Add new assembly config options `permissions` for fine tuning permissions in the docker.tar ([#477](https://github.com/fabric8io/docker-maven-plugin/issues/477)). Deprecated `ignorePermissions`
    in favor of a `<permissions>ignore</permissions>`
  - Add auto creation of custom networks if the option `autoCreateCustomNetwork` is set ([#482](https://github.com/fabric8io/docker-maven-plugin/issues/482))
  - Support for docker machine added ([#481](https://github.com/fabric8io/docker-maven-plugin/issues/481))

* **0.15.7** (2016-06-09)
  - Add support for '.maven-dockerinclude' for including certain files in plain Dockerfile build ([#471](https://github.com/fabric8io/docker-maven-plugin/issues/471))
  - Add support for placeholders in image names.
  - Expose container id as Maven property `docker.container.<alias>.id` ([#412](https://github.com/fabric8io/docker-maven-plugin/issues/412))
  - Fix broken link in documentation ([#468](https://github.com/fabric8io/docker-maven-plugin/issues/468))

* **0.15.4** (2016-06-03)
  - Update dependencies: Apache HttpClient 4.5.2, JMockit 1.23, ...
  - Fix read-only bindings ([#462](https://github.com/fabric8io/docker-maven-plugin/issues/462))
  - Add 'shmSize' as option to the build config ([#463](https://github.com/fabric8io/docker-maven-plugin/issues/463))
  - Fixed issue with `memory` and `

* **0.15.3** (2016-05-27)
  - Add duration information when pulling, building and pushing images ([#313](https://github.com/fabric8io/docker-maven-plugin/issues/313))
  - Fixed logging to always use format strings ([#457](https://github.com/fabric8io/docker-maven-plugin/issues/457))
  - Allow extended image names ([#459](https://github.com/fabric8io/docker-maven-plugin/issues/459))

* **0.15.2** (2016-05-19)
  - More robust response stream parsing ([#436](https://github.com/fabric8io/docker-maven-plugin/issues/436))
  - Add `docker.dockerFileDir` and `docker.dockerFile` to the properties configuration provider. ([#438](https://github.com/fabric8io/docker-maven-plugin/issues/438))
  - Fix splitting of bind volumes for Windows pathes ([#443](https://github.com/fabric8io/docker-maven-plugin/issues/443))
  - Add new build config option `user` for switching the user at the end of the Dockerfile. `docker.user` can be used
    for the properties configuration provider ([#441](https://github.com/fabric8io/docker-maven-plugin/issues/441))
  - Include dot dirs when creating the build tar ([#446](https://github.com/fabric8io/docker-maven-plugin/issues/446))
  - Fix property handler with wait config but empty tcp wait connection ([#451](https://github.com/fabric8io/docker-maven-plugin/issues/451))

* **0.15.1** (2016-05-03)
  - Fix push / pull progress bar ([#91](https://github.com/fabric8io/docker-maven-plugin/issues/91))
  - Allow empty environment variable ([#434](https://github.com/fabric8io/docker-maven-plugin/issues/434))
  - Async log request get now their own HTTP client ([#344](https://github.com/fabric8io/docker-maven-plugin/issues/344)) ([#259](https://github.com/fabric8io/docker-maven-plugin/issues/259))

* **0.15.0** (2016-04-27)
  - Be more conservative when no "warnings" are returned on create ([#407](https://github.com/fabric8io/docker-maven-plugin/issues/407))
  - Fix parsing of timestamps with numeric timezone ([#410](https://github.com/fabric8io/docker-maven-plugin/issues/410))
  - Validate image names to fit Docker conventions ([#423](https://github.com/fabric8io/docker-maven-plugin/issues/423)) ([#419](https://github.com/fabric8io/docker-maven-plugin/issues/419))
  - Add support for builds args in external Dockerfiles ([#334](https://github.com/fabric8io/docker-maven-plugin/issues/334))
  - Move `dockerFileDir` to topLevel `<build>` and introduced `dockerFile` directive
   `build>assembly>dockerFileDir` is now deprecated and will be removed.
  - Add new packaging "docker" (build + run), "docker-build" (build only) and
    "docker-tar" (creating source)  ([#433](https://github.com/fabric8io/docker-maven-plugin/issues/433))
  - Add `docker:run` as an alias to `docker:start`
  - Expose certain container properties also as Maven properties. By default
    the format is `docker.container.<alias>.ip` for the internal IP address of container with alias `<alias>`.
    ([#198](https://github.com/fabric8io/docker-maven-plugin/issues/198))

* **0.14.2**
  - Introduce a mode `try` for `<cleanup>` so that an image gets removed if not being still used.
    This is the default now, which should be close enough to `true` (except that it won't fail the build
    when the image couldn't be removed) ([#401](https://github.com/fabric8io/docker-maven-plugin/issues/401))

* **0.14.1**
  - First (test) release performed with a fabric8 CD pipeline. No new features.

* **0.14.0**
  - Add support for Docker network and `host`, `bridge` and `container` network modes ([#335](https://github.com/fabric8io/docker-maven-plugin/issues/335))
  - Add support for older Maven versions, minimum required version is now 3.0.5 ([#290](https://github.com/fabric8io/docker-maven-plugin/issues/290))
  - Update to maven-assembly-plugin 2.6 which fixes issue with line endings on windows ([#127](https://github.com/fabric8io/docker-maven-plugin/issues/127))
  - Disabled color output on Windows because ANSI emulation can't be enabled in Maven's sl4j logger which
    caches system out/err
  - Moved to [fabric8io](https://github.com/orgs/fabric8io/dashboard) as GitHub organization which implies
    also changes in the maven coordinates (Maven group-id is now **io.fabric8**)
  - Fix wait section in samples ([#385](https://github.com/fabric8io/docker-maven-plugin/issues/385))
  - Add logging configuration to property handler
  - Add support for a logging driver ([#379](https://github.com/fabric8io/docker-maven-plugin/issues/379))

With version `0.14.0` this plugin moved to the [fabric8](http://fabric8.io) community in order to provide
even better services. This include a change in the Maven coordinates. I.e. the Maven group id is now **io.fabric8**
(formerly: "org.jolokia"). Please adapt your pom files accordingly.

* **0.13.9**
  - Check also registry stored with an `https` prefix ([#367](https://github.com/fabric8io/docker-maven-plugin/issues/367))
  - Don't stop containers not started by the project during parallel reactor builds ([#372](https://github.com/fabric8io/docker-maven-plugin/issues/372))

* **0.13.8**
  - Add option `nocache` to build configuration ([#348](https://github.com/fabric8io/docker-maven-plugin/issues/348))
  - Add system property `docker.nocache` to disable build caching globally ([#349](https://github.com/fabric8io/docker-maven-plugin/issues/349))
  - Add support for '.maven-dockerignore' for excluding certain files in plain Dockerfile build ([#362](https://github.com/fabric8io/docker-maven-plugin/issues/362))
  - If naming strategy is "alias" stop only the container with the given alias with `docker:stop` ([#359](https://github.com/fabric8io/docker-maven-plugin/issues/359))
  - Fix that containers without d-m-p label where still stopped
  - Add support for OpenShift login (use `-DuseOpenShiftAuth` for enabling this) ([#350](https://github.com/fabric8io/docker-maven-plugin/issues/350))
  - Add support for dedicated pull and push registry configuration respectively ([#351](https://github.com/fabric8io/docker-maven-plugin/issues/351))

* **0.13.7**
  - Fix default for "cleanup" in build configuration to `true` (as documented) ([#338](https://github.com/fabric8io/docker-maven-plugin/issues/338))
  - Fix dynamic host property update in port mapping ([#323](https://github.com/fabric8io/docker-maven-plugin/issues/323))
  - New goal 'docker:source' for attaching a Docker tar archive to the Maven project with an classifier "docker-<alias>" ([#311](https://github.com/fabric8io/docker-maven-plugin/issues/311))
  - Be more careful with chowning the user when <user> is used in an assembly ([#336](https://github.com/fabric8io/docker-maven-plugin/issues/336))
  - Move VOLUME to the end of the Dockerfile to allow initialization via RUN commands ([#341](https://github.com/fabric8io/docker-maven-plugin/issues/341))
  - Allow multiple configurations with different Docker hosts again ([#320](https://github.com/fabric8io/docker-maven-plugin/issues/320))
  - `docker:start` blocks now only when system property docker.follow is given ([#249](https://github.com/fabric8io/docker-maven-plugin/issues/249))
  - `docker:stop` only stops containers started by this plugin by default ([#87](https://github.com/fabric8io/docker-maven-plugin/issues/87))
  - Lookup `~/.docker/config.json` for registry credentials as fallback ([#147](https://github.com/fabric8io/docker-maven-plugin/issues/147))

* **0.13.6**
  - Don't use user from image when pulling base images ([#147](https://github.com/fabric8io/docker-maven-plugin/issues/147))
  - Add a new assembly descriptor reference  `hawt-app` for using assemblies created by
    [hawt-app](https://github.com/fabric8io/fabric8/tree/master/hawt-app-maven-plugin)

* **0.13.5**
  - Improvements for `docker:watch` ([#288](https://github.com/fabric8io/docker-maven-plugin/issues/288))
  - Add parameter `kill` to `<watch>` configuration for waiting before
    sending SIGKILL when stopping containers ([#293](https://github.com/fabric8io/docker-maven-plugin/issues/293))
  - Add `file` for `<log>` to store the logout put in a file. Use
    `docker.logStdout` to show logs nevertheless to stdout ([#287](https://github.com/fabric8io/docker-maven-plugin/issues/287))
  - Support `watchMode == copy` for copying changed assembly files
    into a running container ([#268](https://github.com/fabric8io/docker-maven-plugin/issues/268))
  - Add a `target/classpath` file to the assembly as `classpath` for
    `artifact-with-dependencies` predefined assembly descriptor ([#283](https://github.com/fabric8io/docker-maven-plugin/issues/283))
  - Disable Apache HTTP Client retry in WaitUtil ([#297](https://github.com/fabric8io/docker-maven-plugin/issues/297))

* **0.13.4**
  - Support explicit exec arguments for `start.cmd` and
    `start.entrypoint`. ([#253](https://github.com/fabric8io/docker-maven-plugin/issues/253))
  - Fix processing of split chunked JSON responses
    ([#259](https://github.com/fabric8io/docker-maven-plugin/issues/259))
  - Fix for default registry handling. Again and
    again. ([#261](https://github.com/fabric8io/docker-maven-plugin/issues/261))
  - Allow `runCmds` to be compressed into a single command with the
    build config option
    `optimise`. ([#263](https://github.com/fabric8io/docker-maven-plugin/issues/263))
  - Proper error message when default timeout is hit while waiting
    ([#274](https://github.com/fabric8io/docker-maven-plugin/issues/274))
  - Add proper error message when docker host URL is malformed
    ([#277](https://github.com/fabric8io/docker-maven-plugin/issues/277))
  - If no wait condition is given in wait continue immediately
    ([#276](https://github.com/fabric8io/docker-maven-plugin/issues/276))
  - Add logic to specify exec commands during postStart and preStop
    ([#272](https://github.com/fabric8io/docker-maven-plugin/issues/272))
  - Fixed docker:watch bug when watching on plain files

* **0.13.3**
  - Allow dangling images to be cleaned up after build
    ([#20](https://github.com/fabric8io/docker-maven-plugin/issues/20))
  - Adapt order of WORKDIR and RUN when building images
    ([#222](https://github.com/fabric8io/docker-maven-plugin/issues/222))
  - Allow 'build' and/or 'run' configuration to be skipped
    ([#207](https://github.com/fabric8io/docker-maven-plugin/issues/207))
  - Refactored to use 'inspect' instead of 'list' for checking the
    existence of an image
    ([#230](https://github.com/fabric8io/docker-maven-plugin/issues/230))
  - Refactored ApacheHttpClientDelegate to avoid leaking connections
    ([#232](https://github.com/fabric8io/docker-maven-plugin/issues/232))
  - Allow empty `build` or `assembly` elements
    ([#214](https://github.com/fabric8io/docker-maven-plugin/issues/214))
    ([#236](https://github.com/fabric8io/docker-maven-plugin/issues/236))
  - Add new configuration parameter 'maxConnections' to allow to
    specify the number of parallel connections to the Docker
    Host. Default: 100
    ([#254](https://github.com/fabric8io/docker-maven-plugin/issues/254))
  - Allow multiple containers of the same image to be linked
    ([#182](https://github.com/fabric8io/docker-maven-plugin/issues/182))
  - HTTP method and status code can be specified when waiting on an
    HTTP URL
    ([#258](https://github.com/fabric8io/docker-maven-plugin/issues/258))
  - Introduced global `portPropertyFile` setting
    ([#90](https://github.com/fabric8io/docker-maven-plugin/issues/90))
  - Allow the container's host ip to be bound to a maven property and
    exported

* **0.13.2**
  - "run" directives can be added to the Dockerfile
    ([#191](https://github.com/fabric8io/docker-maven-plugin/issues/191))
  - Support user information in wait URL
    ([#211](https://github.com/fabric8io/docker-maven-plugin/issues/211))
  - Stop started container in case of an error during startup
    ([#217](https://github.com/fabric8io/docker-maven-plugin/issues/217))
  - Allow linking to external containers
    ([#195](https://github.com/fabric8io/docker-maven-plugin/issues/195))
  - Allow volume mounting from external containers
    ([#73](https://github.com/fabric8io/docker-maven-plugin/issues/73))

* **0.13.1**
  - Allow autoPull to be forced on docker:build and docker:start
    ([#96](https://github.com/fabric8io/docker-maven-plugin/issues/96))
  - Respect username when looking up credentials for a Docker registry
    ([#174](https://github.com/fabric8io/docker-maven-plugin/issues/174))
  - Add "force=1" to push for Fedora/CentOs images allowing to push to
    docker hub

Note that the default registry has been changed to `docker.io` as
docker hub doesn't use `registry.hub.docker.com` as the default
registry and refused to authenticate against this registry. For
backward compatibility reasons `registry.hub.docker.com`,
`index.docker.io` and `docker.io` can be used as a server id in
`~/.m2/settings.xml` for the default credentials for pushing without
registry to Docker hub.

* **0.13.0**
  - Add `docker:watch`
    ([#187](https://github.com/fabric8io/docker-maven-plugin/issues/187))
  - Allow `extraHosts` IPs to be resolved at runtime
    ([#196](https://github.com/fabric8io/docker-maven-plugin/issues/196))
  - Add `workDir` as configuration option to `<build>`
    ([#204](https://github.com/fabric8io/docker-maven-plugin/issues/204))
  - Fix problem with log output and wait
    ([#200](https://github.com/fabric8io/docker-maven-plugin/issues/200))
  - Don't verify SSL server certificates if `DOCKER_TLS_VERIFY` is not
    set
    ([#192](https://github.com/fabric8io/docker-maven-plugin/issues/192))
  - For bind path on Windows machines
    ([#188](https://github.com/fabric8io/docker-maven-plugin/issues/188))
  - No 'from' required when using a Dockerfile
    ([#201](https://github.com/fabric8io/docker-maven-plugin/issues/201))
  - Support for LABEL for build and run.

Note that since version 0.13.0 this plugin requires Docker API version v1.17 or later in order to support labels.

The watch feature has changed: Instead of using paramters like
`docker.watch` or `docker.watch.interval` for `docker:start` a
dedicated `docker:watch` has been introduced. Also the
`<run><watch>...</watch></run>` configuration has been moved one level
up so that `<watch>` and `<run>` are on the same level. Please refer
to the [manual](manual.md#watching-for-image-changes) for an in depth
explanation of the much enhanced watch functionality.

* **0.12.0**
  - Allow CMD and ENTRYPOINT with shell and exec arguments
    ([#130](https://github.com/fabric8io/docker-maven-plugin/issues/130))
    ([#149](https://github.com/fabric8io/docker-maven-plugin/issues/149))
  - Unix Socket support
    ([#179](https://github.com/fabric8io/docker-maven-plugin/issues/179))
  - Add a new parameter 'skipTags' for avoiding configured tagging of
    images
    ([#145](https://github.com/fabric8io/docker-maven-plugin/issues/145))
  - Break build if log check or URL check runs into a timeout
    ([#173](https://github.com/fabric8io/docker-maven-plugin/issues/173))

Please note that for consistencies sake `<command>` has been renamed
to `<cmd>` which contains inner elements to match better the
equivalent Dockerfile argument. The update should be trivial and easy
to spot since a build will croak immediately.

The old format

````xml
<build>
  <command>java -jar /server.jar</command>
</build>
````

becomes now

````xml
<build>
  <cmd>
    <exec>
      <arg>java</arg>
      <arg>-jar</arg>
      <arg>/server.jar</arg>
    </exec>
  </cmd>
</build>
````

or

````xml
<build>
  <cmd>
    <shell>java -jar /server.jar</shell>
  </cmd>
</build>
````

depending on whether you prefer the `exec` or `shell` form.

* **0.11.5**
  - Fix problem with http:// URLs when a CERT path is set
  - Fix warnings when parsing a pull response
  - Add a new parameter 'docker.follow' which makes a `docker:start`
    blocking until the CTRL-C is pressed
    ([#176](https://github.com/fabric8io/docker-maven-plugin/issues/176))
  - Add a `user` parameter to the assembly configuration so that the
    added files are created for this user
  - Fix problem when creating intermediate archive for collecting
    assembly files introduced with #139. The container can be now set
    with "mode" in the assembly configuration with the possible values
    `dir`, `tar`, `tgz` and `zip`
    ([#171](https://github.com/fabric8io/docker-maven-plugin/issues/171))
  - Workaround Docker problem when using an implicit registry
    `index.docker.io` when no registry is explicitly given.
  - Fixed references to docker hub in documentation
    ([#169](https://github.com/fabric8io/docker-maven-plugin/issues/169))
  - Fixed registry authentication lookup
    ([#146](https://github.com/fabric8io/docker-maven-plugin/issues/146))

* **0.11.4**
  - Fixed documentation for available properties
  - Changed property `docker.assembly.exportBase` to
    `docker.assembly.exportBaseDir`
    ([#164](https://github.com/fabric8io/docker-maven-plugin/issues/164))
  - Changed default behaviour of `exportBaseDir` (true if no base
    image used with `from`, false otherwise)
  - Fix log messages getting cut off in the build
    ([#163](https://github.com/fabric8io/docker-maven-plugin/issues/163))
  - Allow system properties to overwrite dynamic port mapping
    ([#161](https://github.com/fabric8io/docker-maven-plugin/issues/161))
  - Fix for empty authentication when pushing to registries
    ([#102](https://github.com/fabric8io/docker-maven-plugin/issues/102))
  - Added watch mode for images with `-Ddocker.watch`
    ([#141](https://github.com/fabric8io/docker-maven-plugin/issues/141))
  - Added support for inline assemblies (#157, #158)
  - Add support for variable substitution is environment declarations
    ([#137](https://github.com/fabric8io/docker-maven-plugin/issues/137))
  - Use Tar archive as intermediate container when creating image ([#139](https://github.com/fabric8io/docker-maven-plugin/issues/139))
  - Better error handling for Docker errors wrapped in JSON response
    only
    ([#167](https://github.com/fabric8io/docker-maven-plugin/issues/167))

* **0.11.3**
  - Add support for removeVolumes in `docker:stop` configuration
    ([#120](https://github.com/fabric8io/docker-maven-plugin/issues/120))
  - Add support for setting a custom maintainer in images
    ([#117](https://github.com/fabric8io/docker-maven-plugin/issues/117))
  - Allow containers to be named using
    `<namingStrategy>alias</namingStrategy>` when started
    ([#48](https://github.com/fabric8io/docker-maven-plugin/issues/48))
  - Add new global property 'docker.verbose' for switching verbose
    image build output
    ([#36](https://github.com/fabric8io/docker-maven-plugin/issues/36))
  - Add support for environment variables specified in a property file
    ([#128](https://github.com/fabric8io/docker-maven-plugin/issues/128))
  - Documentation improvements (#107, #121)
  - Allow to use a dockerFileDir without any assembly

* **0.11.2**
  - Fix maven parse error when specifying restart policy
    ([#99](https://github.com/fabric8io/docker-maven-plugin/issues/99))
  - Allow host names to be used in port bindings
    ([#101](https://github.com/fabric8io/docker-maven-plugin/issues/101))
  - Add support for tagging at build and push time
    ([#104](https://github.com/fabric8io/docker-maven-plugin/issues/104))
  - Use correct output dir during multi-project builds
    ([#97](https://github.com/fabric8io/docker-maven-plugin/issues/97))
  - `descriptor` and `descriptorRef` in the assembly configuration are
    now optional
    ([#66](https://github.com/fabric8io/docker-maven-plugin/issues/66))
  - Fix NPE when filtering enabled during assembly creation
    ([#82](https://github.com/fabric8io/docker-maven-plugin/issues/82))
  - Allow `${project.build.finalName}` to be overridden when using a
    pre-packaged assembly descriptor for artifacts
    ([#111](https://github.com/fabric8io/docker-maven-plugin/issues/111))

* **0.11.1**
  - Add support for binding UDP ports
    ([#83](https://github.com/fabric8io/docker-maven-plugin/issues/83))
  - "Entrypoint" supports now arguments
    ([#84](https://github.com/fabric8io/docker-maven-plugin/issues/84))
  - Fix basedir for multi module projects
    ([#89](https://github.com/fabric8io/docker-maven-plugin/issues/89))
  - Pull base images before building when "autoPull" is switched on
    (#76, #77, #88)
  - Fix for stopping containers without tag
    ([#86](https://github.com/fabric8io/docker-maven-plugin/issues/86))

* **0.11.0**
  - Add support for binding/exporting containers during startup
    ([#55](https://github.com/fabric8io/docker-maven-plugin/issues/55))
  - Provide better control of the build assembly configuration. In
    addition, the plugin will now search for assembly descriptors in
    `src/main/docker`. This default can be overridden via the global
    configuration option `sourceDirectory`.
  - An external `Dockerfile` can now be specified to build an image.
  - When "creating" containers they get now all host configuration
    instead of during "start". This is the default behaviour since
    v1.15 while the older variant where the host configuration is fed
    into the "start" call is deprecated and will go away.
  - Allow selecting the API version with the configuration
    "apiVersion".  Default and minimum API version is now "v1.15"
  - A registry can be specified as system property `docker.registry`
    or environment variable `DOCKER_REGISTRY`
    ([#26](https://github.com/fabric8io/docker-maven-plugin/issues/26))
  - Add new wait parameter `shutdown` which allows to specify the
    amount of time to wait between stopping a container and removing
    it ([#54](https://github.com/fabric8io/docker-maven-plugin/issues/54))

Please note, that the syntax for binding volumes from another
container has changed slightly in 0.10.6.  See
"[Volume binding](manual.md#volume-binding)" for details but in short:

````xml
<run>
  <volumes>
    <from>data</from>
    <from>fabric8/demo</from>
  </volumes>
....
</run>
````

becomes

````xml
<run>
  <volumes>
    <from>
      <image>data</image>
      <image>fabric8/demo</image>
    </from>
  </volumes>
....
</run>
````

The syntax for specifying the build assembly configuration has also
changed. See "[Build Assembly] (manual.md#build-assembly)" for details
but in short:

````xml
<build>
  ...
  <exportDir>/export</exportDir>
  <assemblyDescriptor>src/main/docker/assembly.xml</assemblyDescriptor>
</build>
````

becomes

````xml
<build>
  ...
  <assembly>
    <basedir>/export</basedir>
    <descriptor>assembly.xml</descriptor>
  </assembly>
</build>
````

* **0.10.5**
  - Add hooks for external configurations
  - Add property based configuration for images
    ([#42](https://github.com/fabric8io/docker-maven-plugin/issues/42))
  - Add new goal `docker:logs` for showing logs of configured
    containers
    ([#49](https://github.com/fabric8io/docker-maven-plugin/issues/49))
  - Support for showing logs during `docker:start`
    ([#8](https://github.com/fabric8io/docker-maven-plugin/issues/8))
  - Use `COPY` instead of `ADD` when putting a Maven assembly into the
    container
    ([#53](https://github.com/fabric8io/docker-maven-plugin/issues/53))
  - If `exportDir` is `/` then do not actually export (since it
    doesn't make much sense) (see #62)

* **0.10.4**
  - Restructured and updated documentation
  - Fixed push issue when using a private registry
    ([#40](https://github.com/fabric8io/docker-maven-plugin/issues/40))
  - Add support for binding to an arbitrary host IP
    ([#39](https://github.com/fabric8io/docker-maven-plugin/issues/39))

* **0.10.3**
  - Added "remove" goal for cleaning up images
  - Allow "stop" also as standalone goal for stopping all managed
    builds

* **0.10.2**
  - Support for SSL Authentication with Docker 1.3. Plugin will
    respect `DOCKER_CERT_PATH` with fallback to `~/.docker/`.  The
    plugin configuration `certPath` can be used, too and has the
    highest priority.
  - Getting rid of UniRest, using
    [Apache HttpComponents](http://hc.apache.org/) exclusively for
    contacting the Docker host.
  - Support for linking of containers (see the configuration in the
    [shootout-docker-maven](https://github.com/fabric8io/shootout-docker-maven/blob/master/pom.xml)
    POM) Images can be specified in any order, the plugin takes care
    of the right startup order when running containers.
  - Support for waiting on a container's log output before continuing

## 0.9.x Series

Original configuration syntax (as described in the old
[README](readme-0.9.x.md))

* **0.9.12**
  - Fixed push issue when using a private registry
    ([#40](https://github.com/fabric8io/docker-maven-plugin/issues/40))

* **0.9.11**
  - Support for SSL Authentication with Docker 1.3. Plugin will
    respect `DOCKER_CERT_PATH` with fallback to `~/.docker/`.  The
    plugin configuration `certPath` can be used, too and has the
    highest priority.<|MERGE_RESOLUTION|>--- conflicted
+++ resolved
@@ -3,11 +3,8 @@
 * **0.31-SNAPSHOT**
   - Update to jnr-unixsocket 0.23
   - Add null check for null instance in config.json for email #1262
-<<<<<<< HEAD
   - Allow merging of image configurations using <imagesMap> ([#360](https://github.com/fabric8io/docker-maven-plugin/issues/360))
-=======
   - Treat bridged and default network mode the same #1234
->>>>>>> 76a184ec
 
 * **0.31.0** (2019-08-10)
   - Fix test cases on Windows ([#1220](https://github.com/fabric8io/docker-maven-plugin/issues/1220))
