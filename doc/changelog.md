--- conflicted
+++ resolved
@@ -1,14 +1,10 @@
 # ChangeLog
 
 * **0.13.7-SNAPSHOT**
-<<<<<<< HEAD
   - Fix default for "cleanup" in build configuration to `true` (as documented) (#338)
   - Fix dynamic host property update in port mapping (#323)  
-  
-=======
   - New goal 'docker:source' for attaching a Docker tar archive to the Maven project with an classifier "docker-<alias>" (#311) 
 
->>>>>>> 5a7bea8a
 * **0.13.6**
   - Don't use user from image when pulling base images ([#147](https://github.com/rhuss/docker-maven-plugin/issues/147))
   - Add a new assembly descriptor reference  `hawt-app` for using asseblies created by 
