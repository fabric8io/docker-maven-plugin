--- conflicted
+++ resolved
@@ -4,18 +4,11 @@
   - Update to jnr-unixsocket 0.23
   - Add null check for null instance in config.json for email (#1262)
   - Allow merging of image configurations using <imagesMap> ([#360](https://github.com/fabric8io/docker-maven-plugin/issues/360))
-<<<<<<< HEAD
-  - Treat bridged and default network mode the same (#1234)
-  - Fix NPE when cacheFrom is missing from config (#1274)
-  - Fix healthy option regression introduced in 0.25.0 (#1279)
-  - Treat bridged and default network mode the same (#1234)
   - Update to joda-time 2.10.4 (#706)
-=======
   - Add docker:build support for 'network' option #1030
   - Treat bridged and default network mode the same #1234
   - Fix NPE when cacheFrom is missing from config #1274
   - Fix healthy option regression introduced in 0.25.0 #1279
->>>>>>> 649dd6bb
 
 * **0.31.0** (2019-08-10)
   - Fix test cases on Windows ([#1220](https://github.com/fabric8io/docker-maven-plugin/issues/1220))
