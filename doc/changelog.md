--- conflicted
+++ resolved
@@ -4,11 +4,8 @@
   - Restore ANSI color to Maven logging if disabled during plugin execution and enable color for Windows with Maven 3.5.0 or later. Color logging is enabled by default, but disabled if the Maven CLI disables color (e.g. in batch mode) ([#1108](https://github.com/fabric8io/docker-maven-plugin/issues/1108))
   - Fix NPE if docker:save is called with -Dfile=file-name-only.tar ([#1203](https://github.com/fabric8io/docker-maven-plugin/issues/1203))
   - Improve GZIP compression performance for docker:save ([#1205](https://github.com/fabric8io/docker-maven-plugin/issues/1205))
-<<<<<<< HEAD
   - Allow docker:save to attach image archive as a project artifact ([#1210](https://github.com/fabric8io/docker-maven-plugin/pull/1210))
-=======
   - Use pattern to detect image name in archive loaded during build and tag with image name from the project configuration ([#1207](https://github.com/fabric8io/docker-maven-plugin/issues/1207))
->>>>>>> 86034f75
 
 * **0.29.0** (2019-04-08)
   - Avoid failing docker:save when no images with build configuration are present ([#1185](https://github.com/fabric8io/docker-maven-plugin/issues/1185))
