--- conflicted
+++ resolved
@@ -6,14 +6,10 @@
   - Allow 'build' and/or 'run' configuration to be skipped (#207)
   - Refactored to use 'inspect' instead of 'list' for checking the existence of an image (#230)
   - Refactored ApacheHttpClientDelegate to avoid leaking connections (#232)
-<<<<<<< HEAD
   - Allow empty `build` or `assembly` elements (#214/#236) 
-  
-=======
   - Introduced global `portPropertyFile` setting (#90)
   - Allow the container's host ip to be bound to a maven property and exported
 
->>>>>>> 3c6054d9
 * **0.13.2**
   - "run" directives can be added to the Dockerfile (#191)
   - Support user information in wait URL (#211)
