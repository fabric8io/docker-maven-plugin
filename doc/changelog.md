# ChangeLog

* 0.28.1
  - Reintroduce minimal API-VERSION parameter in order to support docker versions below apiVersion 1.25
  - docs: Correct default image naming
  - close api version http connection ([#1152](https://github.com/fabric8io/docker-maven-plugin/issues/1152))
  - Update to jnr-unixsocket 0.22
<<<<<<< HEAD
  - Enhance @sha256 digest for tags in FROM (image_name:image_tag@sha256<digest>) ([#541](https://github.com/fabric8io/docker-maven-plugin/issues/541))
=======
  - Support docker SHELL setting for runCmds (#1157)
>>>>>>> 404b65df

* **0.28.0** (2018-12-13)
  - Update to JMockit 1.43
  - Compiles with Java 11
  - Update to jnr-unixsocket version to 0.21 ([#1089](https://github.com/fabric8io/docker-maven-plugin/issues/1089))
  - Add 'readOnly' option for docker:run cto mount container's root fs read-only ([#1125](https://github.com/fabric8io/docker-maven-plugin/issues/1125))
  - Provide container properties to the wait configuration execution ([#1111](https://github.com/fabric8io/docker-maven-plugin/issues/1111))
  - Allow @sha256 digest for tags in FROM ([#541](https://github.com/fabric8io/docker-maven-plugin/issues/541))

* **0.27.2** (2018-10-05)
  - Fix NPE regression related to volumes (again) ([#1091](https://github.com/fabric8io/docker-maven-plugin/issues/1091))
  - Fix NPE when stopping containers with autoCreateCustomNetworks ([#1097](https://github.com/fabric8io/docker-maven-plugin/issues/1097))
  - Smarter API version handling ([#1060](https://github.com/fabric8io/docker-maven-plugin/issues/1060))
  - Fix regression when calling the credential helper for authentication, leading to an exception because of the usage of an already shutdown executor service ([#1098](https://github.com/fabric8io/docker-maven-plugin/issues/1098))
  - Add support for CPU configurations with compose ([#1102](https://github.com/fabric8io/docker-maven-plugin/issues/1102))

* **0.27.1** (2018-09-28)
  - Fix NPE when no volume configuration is present ([#1091](https://github.com/fabric8io/docker-maven-plugin/issues/1091))
  - Allow credentialhelper look up the registry without scheme prefix ([#1068](https://github.com/fabric8io/docker-maven-plugin/issues/1068))

* **0.27.0** (2018-09-26)
  - Jump to Java 8 as minimal Java version
  - Fix NPE in docker:remove-volumes when no volume configuration is given ([#1086](https://github.com/fabric8io/docker-maven-plugin/issues/1086))
  - Fix NPE when no networks are configured ([#1055](https://github.com/fabric8io/docker-maven-plugin/issues/1055))
  - Fix Base64 encoding for X-Registry-Auth used for Docker authentication ([#1084](https://github.com/fabric8io/docker-maven-plugin/issues/1084))
  - Fix property configuration based's build detection ([#1078](https://github.com/fabric8io/docker-maven-plugin/issues/1078))
  - Introduce container name patterns for naming containers ([#931](https://github.com/fabric8io/docker-maven-plugin/issues/931))
  - Respect environment variables DOCKER_CONFIG, KUBECONFIG for looking up credentials ([#1083](https://github.com/fabric8io/docker-maven-plugin/issues/1083))
  - Change from org.json with Gson for less restrictive licensing ([#1016](https://github.com/fabric8io/docker-maven-plugin/issues/1016)) ([#1064](https://github.com/fabric8io/docker-maven-plugin/issues/1064))
  - Fix missing actions in a watch restart ([#1070](https://github.com/fabric8io/docker-maven-plugin/issues/1070))
  - Fix for creating volumes with proper configuration during "docker:start" ([#986](https://github.com/fabric8io/docker-maven-plugin/issues/986))
  - Fix logging failure on Windows ([#873](https://github.com/fabric8io/docker-maven-plugin/issues/873))

* **0.26.1** (2018-07-20)
  - Simple Dockerfile triggered also when only a single run section is given
  - Sample added for how to use run-java-sh in simple dockerfile mode
  - Allow both cred helpers and auth in Docker config ([#1041](https://github.com/fabric8io/docker-maven-plugin/issues/1041))

* **0.26.0** (2018-05-16)
  - Always create missing target directory for docker:save ([#1013](https://github.com/fabric8io/docker-maven-plugin/issues/1013))
  - d-m-p plugins for adding extra files introduced. See documentation for more information.
  - Update assembly plugin to 3.1.0 ([#1021](https://github.com/fabric8io/docker-maven-plugin/issues/1021))
  - Add option for regenerating certificates after starting Docker Machine ([#1019](https://github.com/fabric8io/docker-maven-plugin/issues/1019))
  - Add `startPeriod` to `healthCheck` ([#961](https://github.com/fabric8io/docker-maven-plugin/issues/961))
  - Unbreak setting of entrypoint in `exec` form when property mode is enabled ([#1020](https://github.com/fabric8io/docker-maven-plugin/issues/1020))
  - Fix enabling of log configuration ([#1010](https://github.com/fabric8io/docker-maven-plugin/issues/1010))
  - Add possibility to use `docker.imagePropertyConfiguration` with multiple images ([#1001](https://github.com/fabric8io/docker-maven-plugin/issues/1001))
  - Fix network aliases management for docker-compose mode ([#1000](https://github.com/fabric8io/docker-maven-plugin/issues/1000))

* **0.25.2** (2018-04-14)
  - Fix for docker login issue with index.docker.io using a credential helper ([#946](https://github.com/fabric8io/docker-maven-plugin/issues/946))

* **0.25.1** (2018-04-12)
  - Fix regression which broke labels and env with space ([#988](https://github.com/fabric8io/docker-maven-plugin/issues/988))
  - Fix and enhanced zero-config Dockerfile mode

* **0.25.0** (2018-04-04)
  - Fix possible NPE when logging to a file and the parent directory does not exist yet ([#911](https://github.com/fabric8io/docker-maven-plugin/issues/911)) ([#940](https://github.com/fabric8io/docker-maven-plugin/issues/940))
  - Change content type to "application/json" when talking to the Docker daemon ([#945](https://github.com/fabric8io/docker-maven-plugin/issues/945))
  - PostStart exec breakOnError now fails fast ([#970](https://github.com/fabric8io/docker-maven-plugin/issues/970))
  - Use docker.skip.tag property on push and remove ([#954](https://github.com/fabric8io/docker-maven-plugin/issues/954)) ([#869](https://github.com/fabric8io/docker-maven-plugin/issues/869))
  - Property placeholders are not interpolated when they are the only thing in the XML element value ([#960](https://github.com/fabric8io/docker-maven-plugin/issues/960))
  - Fix deadlock waiting on docker log pattern to match ([#767](https://github.com/fabric8io/docker-maven-plugin/issues/767)) ([#981](https://github.com/fabric8io/docker-maven-plugin/issues/981)) ([#947](https://github.com/fabric8io/docker-maven-plugin/issues/947))
  - Support multiline labels and empty labels ([#968](https://github.com/fabric8io/docker-maven-plugin/issues/968))
  - Handle multi line credential helper responses ([#930](https://github.com/fabric8io/docker-maven-plugin/issues/930))
  - Add support for merging external properties with XML configuration ([#938](https://github.com/fabric8io/docker-maven-plugin/issues/938)) ([#948](https://github.com/fabric8io/docker-maven-plugin/issues/948))
  - Allow to specify different environment variables for run and build via properties ([#386](https://github.com/fabric8io/docker-maven-plugin/issues/386))
  - Add simplified configuration which picks up a plain Dockerfile automatically from `src/main/docker` ([#957](https://github.com/fabric8io/docker-maven-plugin/issues/957))

* **0.24.0** (2018-02-07)
  - Respect system properties for ECR authentication ([#897](https://github.com/fabric8io/docker-maven-plugin/issues/897))
  - Simplified auto pull handling and moved to `imagePullPolicy` instead.
  - Initialize shutdown hook early to allow killing of containers when waiting for a condition ([#921](https://github.com/fabric8io/docker-maven-plugin/issues/921))
  - Fix for including in assembly in archive mode when using a Dockerfile ([#916](https://github.com/fabric8io/docker-maven-plugin/issues/916))
  - Fix for hanging wait on log ([#904](https://github.com/fabric8io/docker-maven-plugin/issues/904))
  - Fix for credential helper which do not return a version ([#896](https://github.com/fabric8io/docker-maven-plugin/issues/896))
  - Also remove tagged images when calling `docker:remove` ([#193](https://github.com/fabric8io/docker-maven-plugin/issues/193))
  - Introduced a `removeMode` for selecting the images to remove
  - Introduced a `breakOnError` for the `postStart` and `preStop` hooks in the
    wait configuration ([#914](https://github.com/fabric8io/docker-maven-plugin/issues/914))

Please note that `autoPullMode` is deprecated now and the behaviour of the `autoPullMode == always` has been changed slightly so that now, it really always pulls the image from the registry. Also `removeAll` for `docker:remove` is deprecated in favor of `removeMode` (and the default mode has changed slightly). Please refer to the documentation for more information.

* **0.23.0** (2017-11-04)
  - Support relative paths when binding volumes in `docker-compose.yml` ([#846](https://github.com/fabric8io/docker-maven-plugin/issues/846))
  - Allow  the session token for AWS authentication to be included in order to allow temporary security credentials provided by the AWS Security Token Service (AWS STS) to sign requests ([#883](https://github.com/fabric8io/docker-maven-plugin/issues/883))
  - Add support for credential helper to authenticate against a registry ([#821](https://github.com/fabric8io/docker-maven-plugin/issues/821))
  - Fix registry auth config in plugin configuration ([#858](https://github.com/fabric8io/docker-maven-plugin/issues/858))
  - Preserve leading whitespace in logs ([#875](https://github.com/fabric8io/docker-maven-plugin/issues/875))
  - Maven property interpolation in Dockerfiles ([#877](https://github.com/fabric8io/docker-maven-plugin/issues/877))
  - Allow parameters for the log prefix ([#890](https://github.com/fabric8io/docker-maven-plugin/issues/890))
  - When removing a volume don't error if the volume does not exist ([#788](https://github.com/fabric8io/docker-maven-plugin/issues/788))
  - Fix warning when COPY and/or ADD with parameters are used ([#884](https://github.com/fabric8io/docker-maven-plugin/issues/884))

* **0.22.1** (2017-08-28)
  - Allow Docker compose version "2", too ([#829](https://github.com/fabric8io/docker-maven-plugin/issues/829))
  - Allow a registry to be set programmatically ([#853](https://github.com/fabric8io/docker-maven-plugin/issues/853))

* **0.22.0** (2017-08-24)
  - Fix NPE when detecting cert paths ([#764](https://github.com/fabric8io/docker-maven-plugin/issues/764))
  - Fix `skipDockerMachine` ([#759](https://github.com/fabric8io/docker-maven-plugin/issues/759))
  - Fix property config handler to work also with dockerFile and dockerFileDir ([#790](https://github.com/fabric8io/docker-maven-plugin/issues/790))
  - Fix `dockerFile` option when pointing to another Dockerfile name ([#784](https://github.com/fabric8io/docker-maven-plugin/issues/784))
  - Allow comma separated list of container names in dependsOn elements ([#810](https://github.com/fabric8io/docker-maven-plugin/issues/810))
  - Trim whitespace and ignore empty elements in build configuration ports, runCmds, tags, volumes ([#816](https://github.com/fabric8io/docker-maven-plugin/issues/816))
  - Trim whitespace and ignore empty elements in run configuration ports ([#816](https://github.com/fabric8io/docker-maven-plugin/issues/816))
  - Fix "useAllReactorProjects" in assembly ([#812](https://github.com/fabric8io/docker-maven-plugin/issues/812))
  - Add ECDSA support ([#824](https://github.com/fabric8io/docker-maven-plugin/issues/824))
  - Fix test failures when build under Windows ([#834](https://github.com/fabric8io/docker-maven-plugin/issues/834))
  - Update dependencies to latest versions where possible

* **0.21.0** (2017-05-16)
  - Add wait checker for checking the exit code of a container ([#498](https://github.com/fabric8io/docker-maven-plugin/issues/498))
  - Check for exited container when doing wait checks ([#757](https://github.com/fabric8io/docker-maven-plugin/issues/757))
  - New assembly configuration "name" for specifying the directory which holds the assembly files ([#634](https://github.com/fabric8io/docker-maven-plugin/issues/634))
  - Add support for property replacement in external Dockerfiles ([#777](https://github.com/fabric8io/docker-maven-plugin/issues/777))

Please note that now filtering in an external Dockerfiles is switched on by default. This might interfere with Docker build args, so should switch filtering off with `<filter>false</filter>` in the `<build>` configuration if you have issues with this. See also the Documentation about [Filtering](https://dmp.fabric8.io/#build-filtering) for more Details.

* **0.20.1** (2017-03-29)
  - Tune log output for image names ([#737](https://github.com/fabric8io/docker-maven-plugin/issues/737))
  - Allow image with multiple path segments ([#694](https://github.com/fabric8io/docker-maven-plugin/issues/694))
  - Add support for PKCS#8 private keys in pem.key file. ([#730](https://github.com/fabric8io/docker-maven-plugin/issues/730))
  - Improve resource management for certificates and keys. ([#730](https://github.com/fabric8io/docker-maven-plugin/issues/730))
  - When using properties for configuration only build when `from` or `fromExt` is set ([#736](https://github.com/fabric8io/docker-maven-plugin/issues/736))
  - Add new mojo "docker:save" for saving the image to a file ([#687](https://github.com/fabric8io/docker-maven-plugin/issues/687))
  - Check whether a temporary tag could be removed and throw an error if not ([#725](https://github.com/fabric8io/docker-maven-plugin/issues/725))
  - Allow multi line matches in log output ([#628](https://github.com/fabric8io/docker-maven-plugin/issues/628))
  - Add a wait condition on a healthcheck when starting up containers ([#719](https://github.com/fabric8io/docker-maven-plugin/issues/719))
  - Don't use authentication from config when no "auth" is set ([#731](https://github.com/fabric8io/docker-maven-plugin/issues/731))

* **0.20.0** (2017-02-17)
  - Removed `build-nofork` and `source-nofork` in favor for a more direct solution which prevents forking of the lifecycle. Please refer the documentation, chapter "Assembly" for more information about this.

The experimental goals `build-nofork` and `source-nofork` have been removed again. Please use `build` and `source` directly when binding to execution phases.

* **0.19.1** (2017-02-09)

  - Fix handling of `run` commands from properties ([#684](https://github.com/fabric8io/docker-maven-plugin/issues/684))
  - Fix empty `<link>` causing `NullPointerException` ([#693](https://github.com/fabric8io/docker-maven-plugin/issues/693))

* **0.19.0** (2017-01-03)
  - Better log message when waiting for URL ([#640](https://github.com/fabric8io/docker-maven-plugin/issues/640))
  - Extended authentication for AWS ECR ([#663](https://github.com/fabric8io/docker-maven-plugin/issues/663))
  - Add two new goals: "volume-create" and "volume-remove" for volume handling independent of images.
  - Support for loading from an tar archive (option `<build><dockerArchive>`) ([#645](https://github.com/fabric8io/docker-maven-plugin/issues/645))
  - Support when both `dockerFileDir` and `dockerFile` are set and `dockerFile` is a relative path ([#624](https://github.com/fabric8io/docker-maven-plugin/issues/624))
  - Fix concurrency issue when writing into log files ([#652](https://github.com/fabric8io/docker-maven-plugin/issues/652))
  - Support any Docker build options ([#666](https://github.com/fabric8io/docker-maven-plugin/issues/666))

* **0.18.1** (2016-11-17)
  - Renamed `basedir` and `exportBasedir` in an `<assembly>` configuration to `targetDir` and `exportTargetDir` since this better reflects the purpose, i.e. the target in the Docker image to which the assembly is copied. The old name is still recognized but deprecated.
  - Fix issue with log statements which use a single argument form
  - Fix bug in HTTP wait configuration when using an external property handler ([#613](https://github.com/fabric8io/docker-maven-plugin/issues/613))
  - Fix NPE for "docker:log" when the container to log has already been stopped ([#612](https://github.com/fabric8io/docker-maven-plugin/issues/612))
  - Allow a protocol (tcp/udp) for the specification of a port ([#610](https://github.com/fabric8io/docker-maven-plugin/issues/610))

The following variables in the assembly configuration has been renamed for consistencies sake:

 * `basedir` --> `targetDir`
 * `exportBasedir` --> `exportTargetDir`

The old variable names are still accepted but will be removed for release 1.0

* **0.17.2** (2016-11-3)
  - Fix issues with an empty Docker config file

* **0.17.1** (2016-10-28)
  - Add initial [Docker compose](https://dmp.fabric8.io/#docker-compose) support ([#384](https://github.com/fabric8io/docker-maven-plugin/issues/384))
  - Made `docker:run` running in the foreground
  - Add lifecycle fork to package for `docker:build` and `docker:source` for ease of use. Introduced `docker:build-nofork` and `docker:source-nofork`
  - Removed lifecycle forks for all other Mojos ([#567](https://github.com/fabric8io/docker-maven-plugin/issues/567)) ([#599](https://github.com/fabric8io/docker-maven-plugin/issues/599))
  - Add new option `tarLongFileMode` for the assembly configuration to avoid warning for too long files ([#591](https://github.com/fabric8io/docker-maven-plugin/issues/591))
  - Add new option `tmpfs` for `<run>` to add mount pathes for temorary file systems ([#455](https://github.com/fabric8io/docker-maven-plugin/issues/455))
  - Changed `docker.image` to `docker.filter` and `<image>` to `<filter>`.

For 0.17 the lifecycle handling of the plugins has changed slightly. All forks to the _initialize_ phase have been removed since they collide with certain setups. Instead a fork to the _package_ phase has been introduced for `docker:build` and `docker:source` to make it easier for them to be consumed on the commandline (because otherwise at least `package` has to be added as goal so that the assembly could be constructed from the artifacts built). If you have these goals bound to an `<execution>` please use `build-nofork` and `source-nofork` instead, otherwise the package phase will be called twice.

Also the treatment of the Maven property `docker.image` has changed. This was supposed to be used as a filter which caused a lot of confusion if people accidentally put their Docker image names into this property. Now the property has no special meaning anymore, and you can use `docker.filter` now for filtering out a specific images to build. For the same reason the top-level configuration element `<image>` has been renamed to `<filter>`.

* **0.16.9** (2016-10-23)
  - Removed (undocumented) property `docker.image.name` which could be used to be inserted as a `%a` specifier part in an image name.
  - Fixed exposing of all property and port mappings ([#583](https://github.com/fabric8io/docker-maven-plugin/issues/583))
  - Fix concurrency issue on log wait ([#596](https://github.com/fabric8io/docker-maven-plugin/issues/596))
  - Add Dockerfile HEALTHCHECK support ([#594](https://github.com/fabric8io/docker-maven-plugin/issues/594))
  - Fix writing empty property files ([#592](https://github.com/fabric8io/docker-maven-plugin/issues/592))

* **0.16.8** (2016-10-14)
  - Allow multiple network links per `<link>` element ([#558](https://github.com/fabric8io/docker-maven-plugin/issues/558))
  - Fix startup of dependent containers when using links with specific container ids ([#586](https://github.com/fabric8io/docker-maven-plugin/issues/586))

* **0.16.7** (2016-10-07)
  - Even better logging

* **0.16.6** (2016-10-07)
  - Fix concurrency issues when doing a watch on logs ([#574](https://github.com/fabric8io/docker-maven-plugin/issues/574))
  - Break push with dedicated registry if temporary image tag already exists ([#575](https://github.com/fabric8io/docker-maven-plugin/issues/575))
  - Reduce log output for the non color case when pulling images ([#568](https://github.com/fabric8io/docker-maven-plugin/issues/568))
  - Add possibility to change colors in log messages
  - Don't print a progressbar when in batch mode (mvn -B) ([#564](https://github.com/fabric8io/docker-maven-plugin/issues/564))
  - Add `exposedProperty` key to change the alias part of the exposed container properties ([#557](https://github.com/fabric8io/docker-maven-plugin/issues/557))

* **0.16.5** (2016-09-27)
  - Refactored Docker connection parameter detection
  - Added a <fromExt> for extended definition of base images ([#572](https://github.com/fabric8io/docker-maven-plugin/issues/572))

* **0.16.4** (2016-09-26)
  - Fix issue with DOCKER_HOST coming from Docker Machine
  - Don't pull a 'scratch' base image ([#565](https://github.com/fabric8io/docker-maven-plugin/issues/565))
  - Fix handling when looking up non-existing containers ([#566](https://github.com/fabric8io/docker-maven-plugin/issues/566))

* **0.16.3** (2016-09-22)
  - Add 'allowAllHosts' to ping wait checker ([#559](https://github.com/fabric8io/docker-maven-plugin/issues/559))
  - Allow 'stopAllContainers' also as Maven properties ([#536](https://github.com/fabric8io/docker-maven-plugin/issues/536))
  - Use alias for stopping containers when naming strategy "alias" is used ([#536](https://github.com/fabric8io/docker-maven-plugin/issues/536))
  - New option 'startParallel' for docker:start to speedup execution ([#531](https://github.com/fabric8io/docker-maven-plugin/issues/531))
  - Tuned detection of docker host connection parameters to be more extensible

* **0.16.2** (2016-09-15)
  - Fixed naming of 'buildArgs' for `docker:build` (was `args` formerly)
  - Experimental Support for 'Docker for Windows' ([#523](https://github.com/fabric8io/docker-maven-plugin/issues/523))
  - Remove versions from custom lifecycle deps ([#539](https://github.com/fabric8io/docker-maven-plugin/issues/539))
  - Fix extra new line in logoutput ([#538](https://github.com/fabric8io/docker-maven-plugin/issues/538))

* **0.15.16** (2016-08-03)
  - Run 'stopContainer' in a Future to short circuit extra waiting ([#518](https://github.com/fabric8io/docker-maven-plugin/issues/518))
  - Don't pass `docker.buildArg` values that are empty ([#529](https://github.com/fabric8io/docker-maven-plugin/issues/529))
  - Add new implicit generated properties `docker.container.<alias>.net.<name>.ip` when custom networks are used ([#533](https://github.com/fabric8io/docker-maven-plugin/issues/533))

* **0.15.14** (2016-07-29)
  - Pattern match fix for multiline log output. Related to ([#259](https://github.com/fabric8io/docker-maven-plugin/issues/259))

* **0.15.13** (2016-07-29)
  - Add <securityOpts> for running containers in special security contexts ([#524](https://github.com/fabric8io/docker-maven-plugin/issues/524))
  - Add support for multiples network aliases ([#466](https://github.com/fabric8io/docker-maven-plugin/issues/466))

* **0.15.12** (2016-07-25)
  - API and documentation updates

* **0.15.11** (2016-07-20)
  - Invoke the `initialize` phase before docker goals ([#315](https://github.com/fabric8io/docker-maven-plugin/issues/315))
  - Allow images to only be pulled once per build (useful for reactor projects) ([#504](https://github.com/fabric8io/docker-maven-plugin/issues/504))
  - Allow retry of pushing a docker image in case of a 500 error ([#508](https://github.com/fabric8io/docker-maven-plugin/issues/508))
  - Add "ulimits" to run-configuration ([#484](https://github.com/fabric8io/docker-maven-plugin/issues/484))

* **0.15.10** (2016-07-19)
  - Don't do redirect when waiting on an HTTP port ([#499](https://github.com/fabric8io/docker-maven-plugin/issues/499))
  - Removed the container fetch limit of 100 and optimized getting containers by name and image ([#513](https://github.com/fabric8io/docker-maven-plugin/issues/513))

* **0.15.9** (2016-06-28)
  - Fixed issue when target directory does not exist yet ([#497](https://github.com/fabric8io/docker-maven-plugin/issues/497))

* **0.15.8** (2016-06-27)
  - Removed image configuration caching ([#495](https://github.com/fabric8io/docker-maven-plugin/issues/495))
  - Fix for tcp wait when used with Docker for Mac ([#430](https://github.com/fabric8io/docker-maven-plugin/issues/430))
  - Add warning when assembly is empty when watching a Docker image ([#490](https://github.com/fabric8io/docker-maven-plugin/issues/490))
  - Add `docker.skip.build`, `docker.skip.run`, `docker.skip.push` properties and
    renamed `docker.skipTags` to `docker.skip.tag` ([#483](https://github.com/fabric8io/docker-maven-plugin/issues/483))
  - Reverted jansi back to version 1.11 because of [this issue](https://github.com/fusesource/jansi/issues/58)
  - Add new assembly config options `permissions` for fine tuning permissions in the docker.tar ([#477](https://github.com/fabric8io/docker-maven-plugin/issues/477)). Deprecated `ignorePermissions`
    in favor of a `<permissions>ignore</permissions>`
  - Add auto creation of custom networks if the option `autoCreateCustomNetwork` is set ([#482](https://github.com/fabric8io/docker-maven-plugin/issues/482))
  - Support for docker machine added ([#481](https://github.com/fabric8io/docker-maven-plugin/issues/481))

* **0.15.7** (2016-06-09)
  - Add support for '.maven-dockerinclude' for including certain files in plain Dockerfile build ([#471](https://github.com/fabric8io/docker-maven-plugin/issues/471))
  - Add support for placeholders in image names.
  - Expose container id as Maven property `docker.container.<alias>.id` ([#412](https://github.com/fabric8io/docker-maven-plugin/issues/412))
  - Fix broken link in documentation ([#468](https://github.com/fabric8io/docker-maven-plugin/issues/468))

* **0.15.4** (2016-06-03)
  - Update dependencies: Apache HttpClient 4.5.2, JMockit 1.23, ...
  - Fix read-only bindings ([#462](https://github.com/fabric8io/docker-maven-plugin/issues/462))
  - Add 'shmSize' as option to the build config ([#463](https://github.com/fabric8io/docker-maven-plugin/issues/463))
  - Fixed issue with `memory` and `

* **0.15.3** (2016-05-27)
  - Add duration information when pulling, building and pushing images ([#313](https://github.com/fabric8io/docker-maven-plugin/issues/313))
  - Fixed logging to always use format strings ([#457](https://github.com/fabric8io/docker-maven-plugin/issues/457))
  - Allow extended image names ([#459](https://github.com/fabric8io/docker-maven-plugin/issues/459))

* **0.15.2** (2016-05-19)
  - More robust response stream parsing ([#436](https://github.com/fabric8io/docker-maven-plugin/issues/436))
  - Add `docker.dockerFileDir` and `docker.dockerFile` to the properties configuration provider. ([#438](https://github.com/fabric8io/docker-maven-plugin/issues/438))
  - Fix splitting of bind volumes for Windows pathes ([#443](https://github.com/fabric8io/docker-maven-plugin/issues/443))
  - Add new build config option `user` for switching the user at the end of the Dockerfile. `docker.user` can be used
    for the properties configuration provider ([#441](https://github.com/fabric8io/docker-maven-plugin/issues/441))
  - Include dot dirs when creating the build tar ([#446](https://github.com/fabric8io/docker-maven-plugin/issues/446))
  - Fix property handler with wait config but empty tcp wait connection ([#451](https://github.com/fabric8io/docker-maven-plugin/issues/451))

* **0.15.1** (2016-05-03)
  - Fix push / pull progress bar ([#91](https://github.com/fabric8io/docker-maven-plugin/issues/91))
  - Allow empty environment variable ([#434](https://github.com/fabric8io/docker-maven-plugin/issues/434))
  - Async log request get now their own HTTP client ([#344](https://github.com/fabric8io/docker-maven-plugin/issues/344)) ([#259](https://github.com/fabric8io/docker-maven-plugin/issues/259))

* **0.15.0** (2016-04-27)
  - Be more conservative when no "warnings" are returned on create ([#407](https://github.com/fabric8io/docker-maven-plugin/issues/407))
  - Fix parsing of timestamps with numeric timezone ([#410](https://github.com/fabric8io/docker-maven-plugin/issues/410))
  - Validate image names to fit Docker conventions ([#423](https://github.com/fabric8io/docker-maven-plugin/issues/423)) ([#419](https://github.com/fabric8io/docker-maven-plugin/issues/419))
  - Add support for builds args in external Dockerfiles ([#334](https://github.com/fabric8io/docker-maven-plugin/issues/334))
  - Move `dockerFileDir` to topLevel `<build>` and introduced `dockerFile` directive
   `build>assembly>dockerFileDir` is now deprecated and will be removed.
  - Add new packaging "docker" (build + run), "docker-build" (build only) and
    "docker-tar" (creating source)  ([#433](https://github.com/fabric8io/docker-maven-plugin/issues/433))
  - Add `docker:run` as an alias to `docker:start`
  - Expose certain container properties also as Maven properties. By default
    the format is `docker.container.<alias>.ip` for the internal IP address of container with alias `<alias>`.
    ([#198](https://github.com/fabric8io/docker-maven-plugin/issues/198))

* **0.14.2**
  - Introduce a mode `try` for `<cleanup>` so that an image gets removed if not being still used.
    This is the default now, which should be close enough to `true` (except that it won't fail the build
    when the image couldn't be removed) ([#401](https://github.com/fabric8io/docker-maven-plugin/issues/401))

* **0.14.1**
  - First (test) release performed with a fabric8 CD pipeline. No new features.

* **0.14.0**
  - Add support for Docker network and `host`, `bridge` and `container` network modes ([#335](https://github.com/fabric8io/docker-maven-plugin/issues/335))
  - Add support for older Maven versions, minimum required version is now 3.0.5 ([#290](https://github.com/fabric8io/docker-maven-plugin/issues/290))
  - Update to maven-assembly-plugin 2.6 which fixes issue with line endings on windows ([#127](https://github.com/fabric8io/docker-maven-plugin/issues/127))
  - Disabled color output on Windows because ANSI emulation can't be enabled in Maven's sl4j logger which
    caches system out/err
  - Moved to [fabric8io](https://github.com/orgs/fabric8io/dashboard) as GitHub organization which implies
    also changes in the maven coordinates (Maven group-id is now **io.fabric8**)
  - Fix wait section in samples ([#385](https://github.com/fabric8io/docker-maven-plugin/issues/385))
  - Add logging configuration to property handler
  - Add support for a logging driver ([#379](https://github.com/fabric8io/docker-maven-plugin/issues/379))

With version `0.14.0` this plugin moved to the [fabric8](http://fabric8.io) community in order to provide
even better services. This include a change in the Maven coordinates. I.e. the Maven group id is now **io.fabric8**
(formerly: "org.jolokia"). Please adapt your pom files accordingly.

* **0.13.9**
  - Check also registry stored with an `https` prefix ([#367](https://github.com/fabric8io/docker-maven-plugin/issues/367))
  - Don't stop containers not started by the project during parallel reactor builds ([#372](https://github.com/fabric8io/docker-maven-plugin/issues/372))

* **0.13.8**
  - Add option `nocache` to build configuration ([#348](https://github.com/fabric8io/docker-maven-plugin/issues/348))
  - Add system property `docker.nocache` to disable build caching globally ([#349](https://github.com/fabric8io/docker-maven-plugin/issues/349))
  - Add support for '.maven-dockerignore' for excluding certain files in plain Dockerfile build ([#362](https://github.com/fabric8io/docker-maven-plugin/issues/362))
  - If naming strategy is "alias" stop only the container with the given alias with `docker:stop` ([#359](https://github.com/fabric8io/docker-maven-plugin/issues/359))
  - Fix that containers without d-m-p label where still stopped
  - Add support for OpenShift login (use `-DuseOpenShiftAuth` for enabling this) ([#350](https://github.com/fabric8io/docker-maven-plugin/issues/350))
  - Add support for dedicated pull and push registry configuration respectively ([#351](https://github.com/fabric8io/docker-maven-plugin/issues/351))

* **0.13.7**
  - Fix default for "cleanup" in build configuration to `true` (as documented) ([#338](https://github.com/fabric8io/docker-maven-plugin/issues/338))
  - Fix dynamic host property update in port mapping ([#323](https://github.com/fabric8io/docker-maven-plugin/issues/323))
  - New goal 'docker:source' for attaching a Docker tar archive to the Maven project with an classifier "docker-<alias>" ([#311](https://github.com/fabric8io/docker-maven-plugin/issues/311))
  - Be more careful with chowning the user when <user> is used in an assembly ([#336](https://github.com/fabric8io/docker-maven-plugin/issues/336))
  - Move VOLUME to the end of the Dockerfile to allow initialization via RUN commands ([#341](https://github.com/fabric8io/docker-maven-plugin/issues/341))
  - Allow multiple configurations with different Docker hosts again ([#320](https://github.com/fabric8io/docker-maven-plugin/issues/320))
  - `docker:start` blocks now only when system property docker.follow is given ([#249](https://github.com/fabric8io/docker-maven-plugin/issues/249))
  - `docker:stop` only stops containers started by this plugin by default ([#87](https://github.com/fabric8io/docker-maven-plugin/issues/87))
  - Lookup `~/.docker/config.json` for registry credentials as fallback ([#147](https://github.com/fabric8io/docker-maven-plugin/issues/147))

* **0.13.6**
  - Don't use user from image when pulling base images ([#147](https://github.com/fabric8io/docker-maven-plugin/issues/147))
  - Add a new assembly descriptor reference  `hawt-app` for using assemblies created by
    [hawt-app](https://github.com/fabric8io/fabric8/tree/master/hawt-app-maven-plugin)

* **0.13.5**
  - Improvements for `docker:watch` ([#288](https://github.com/fabric8io/docker-maven-plugin/issues/288))
  - Add parameter `kill` to `<watch>` configuration for waiting before
    sending SIGKILL when stopping containers ([#293](https://github.com/fabric8io/docker-maven-plugin/issues/293))
  - Add `file` for `<log>` to store the logout put in a file. Use
    `docker.logStdout` to show logs nevertheless to stdout ([#287](https://github.com/fabric8io/docker-maven-plugin/issues/287))
  - Support `watchMode == copy` for copying changed assembly files
    into a running container ([#268](https://github.com/fabric8io/docker-maven-plugin/issues/268))
  - Add a `target/classpath` file to the assembly as `classpath` for
    `artifact-with-dependencies` predefined assembly descriptor ([#283](https://github.com/fabric8io/docker-maven-plugin/issues/283))
  - Disable Apache HTTP Client retry in WaitUtil ([#297](https://github.com/fabric8io/docker-maven-plugin/issues/297))

* **0.13.4**
  - Support explicit exec arguments for `start.cmd` and
    `start.entrypoint`. ([#253](https://github.com/fabric8io/docker-maven-plugin/issues/253))
  - Fix processing of split chunked JSON responses
    ([#259](https://github.com/fabric8io/docker-maven-plugin/issues/259))
  - Fix for default registry handling. Again and
    again. ([#261](https://github.com/fabric8io/docker-maven-plugin/issues/261))
  - Allow `runCmds` to be compressed into a single command with the
    build config option
    `optimise`. ([#263](https://github.com/fabric8io/docker-maven-plugin/issues/263))
  - Proper error message when default timeout is hit while waiting
    ([#274](https://github.com/fabric8io/docker-maven-plugin/issues/274))
  - Add proper error message when docker host URL is malformed
    ([#277](https://github.com/fabric8io/docker-maven-plugin/issues/277))
  - If no wait condition is given in wait continue immediately
    ([#276](https://github.com/fabric8io/docker-maven-plugin/issues/276))
  - Add logic to specify exec commands during postStart and preStop
    ([#272](https://github.com/fabric8io/docker-maven-plugin/issues/272))
  - Fixed docker:watch bug when watching on plain files

* **0.13.3**
  - Allow dangling images to be cleaned up after build
    ([#20](https://github.com/fabric8io/docker-maven-plugin/issues/20))
  - Adapt order of WORKDIR and RUN when building images
    ([#222](https://github.com/fabric8io/docker-maven-plugin/issues/222))
  - Allow 'build' and/or 'run' configuration to be skipped
    ([#207](https://github.com/fabric8io/docker-maven-plugin/issues/207))
  - Refactored to use 'inspect' instead of 'list' for checking the
    existence of an image
    ([#230](https://github.com/fabric8io/docker-maven-plugin/issues/230))
  - Refactored ApacheHttpClientDelegate to avoid leaking connections
    ([#232](https://github.com/fabric8io/docker-maven-plugin/issues/232))
  - Allow empty `build` or `assembly` elements
    ([#214](https://github.com/fabric8io/docker-maven-plugin/issues/214))
    ([#236](https://github.com/fabric8io/docker-maven-plugin/issues/236))
  - Add new configuration parameter 'maxConnections' to allow to
    specify the number of parallel connections to the Docker
    Host. Default: 100
    ([#254](https://github.com/fabric8io/docker-maven-plugin/issues/254))
  - Allow multiple containers of the same image to be linked
    ([#182](https://github.com/fabric8io/docker-maven-plugin/issues/182))
  - HTTP method and status code can be specified when waiting on an
    HTTP URL
    ([#258](https://github.com/fabric8io/docker-maven-plugin/issues/258))
  - Introduced global `portPropertyFile` setting
    ([#90](https://github.com/fabric8io/docker-maven-plugin/issues/90))
  - Allow the container's host ip to be bound to a maven property and
    exported

* **0.13.2**
  - "run" directives can be added to the Dockerfile
    ([#191](https://github.com/fabric8io/docker-maven-plugin/issues/191))
  - Support user information in wait URL
    ([#211](https://github.com/fabric8io/docker-maven-plugin/issues/211))
  - Stop started container in case of an error during startup
    ([#217](https://github.com/fabric8io/docker-maven-plugin/issues/217))
  - Allow linking to external containers
    ([#195](https://github.com/fabric8io/docker-maven-plugin/issues/195))
  - Allow volume mounting from external containers
    ([#73](https://github.com/fabric8io/docker-maven-plugin/issues/73))

* **0.13.1**
  - Allow autoPull to be forced on docker:build and docker:start
    ([#96](https://github.com/fabric8io/docker-maven-plugin/issues/96))
  - Respect username when looking up credentials for a Docker registry
    ([#174](https://github.com/fabric8io/docker-maven-plugin/issues/174))
  - Add "force=1" to push for Fedora/CentOs images allowing to push to
    docker hub

Note that the default registry has been changed to `docker.io` as
docker hub doesn't use `registry.hub.docker.com` as the default
registry and refused to authenticate against this registry. For
backward compatibility reasons `registry.hub.docker.com`,
`index.docker.io` and `docker.io` can be used as a server id in
`~/.m2/settings.xml` for the default credentials for pushing without
registry to Docker hub.

* **0.13.0**
  - Add `docker:watch`
    ([#187](https://github.com/fabric8io/docker-maven-plugin/issues/187))
  - Allow `extraHosts` IPs to be resolved at runtime
    ([#196](https://github.com/fabric8io/docker-maven-plugin/issues/196))
  - Add `workDir` as configuration option to `<build>`
    ([#204](https://github.com/fabric8io/docker-maven-plugin/issues/204))
  - Fix problem with log output and wait
    ([#200](https://github.com/fabric8io/docker-maven-plugin/issues/200))
  - Don't verify SSL server certificates if `DOCKER_TLS_VERIFY` is not
    set
    ([#192](https://github.com/fabric8io/docker-maven-plugin/issues/192))
  - For bind path on Windows machines
    ([#188](https://github.com/fabric8io/docker-maven-plugin/issues/188))
  - No 'from' required when using a Dockerfile
    ([#201](https://github.com/fabric8io/docker-maven-plugin/issues/201))
  - Support for LABEL for build and run.

Note that since version 0.13.0 this plugin requires Docker API version v1.17 or later in order to support labels.

The watch feature has changed: Instead of using paramters like
`docker.watch` or `docker.watch.interval` for `docker:start` a
dedicated `docker:watch` has been introduced. Also the
`<run><watch>...</watch></run>` configuration has been moved one level
up so that `<watch>` and `<run>` are on the same level. Please refer
to the [manual](manual.md#watching-for-image-changes) for an in depth
explanation of the much enhanced watch functionality.

* **0.12.0**
  - Allow CMD and ENTRYPOINT with shell and exec arguments
    ([#130](https://github.com/fabric8io/docker-maven-plugin/issues/130))
    ([#149](https://github.com/fabric8io/docker-maven-plugin/issues/149))
  - Unix Socket support
    ([#179](https://github.com/fabric8io/docker-maven-plugin/issues/179))
  - Add a new parameter 'skipTags' for avoiding configured tagging of
    images
    ([#145](https://github.com/fabric8io/docker-maven-plugin/issues/145))
  - Break build if log check or URL check runs into a timeout
    ([#173](https://github.com/fabric8io/docker-maven-plugin/issues/173))

Please note that for consistencies sake `<command>` has been renamed
to `<cmd>` which contains inner elements to match better the
equivalent Dockerfile argument. The update should be trivial and easy
to spot since a build will croak immediately.

The old format

````xml
<build>
  <command>java -jar /server.jar</command>
</build>
````

becomes now

````xml
<build>
  <cmd>
    <exec>
      <arg>java</arg>
      <arg>-jar</arg>
      <arg>/server.jar</arg>
    </exec>
  </cmd>
</build>
````

or

````xml
<build>
  <cmd>
    <shell>java -jar /server.jar</shell>
  </cmd>
</build>
````

depending on whether you prefer the `exec` or `shell` form.

* **0.11.5**
  - Fix problem with http:// URLs when a CERT path is set
  - Fix warnings when parsing a pull response
  - Add a new parameter 'docker.follow' which makes a `docker:start`
    blocking until the CTRL-C is pressed
    ([#176](https://github.com/fabric8io/docker-maven-plugin/issues/176))
  - Add a `user` parameter to the assembly configuration so that the
    added files are created for this user
  - Fix problem when creating intermediate archive for collecting
    assembly files introduced with #139. The container can be now set
    with "mode" in the assembly configuration with the possible values
    `dir`, `tar`, `tgz` and `zip`
    ([#171](https://github.com/fabric8io/docker-maven-plugin/issues/171))
  - Workaround Docker problem when using an implicit registry
    `index.docker.io` when no registry is explicitly given.
  - Fixed references to docker hub in documentation
    ([#169](https://github.com/fabric8io/docker-maven-plugin/issues/169))
  - Fixed registry authentication lookup
    ([#146](https://github.com/fabric8io/docker-maven-plugin/issues/146))

* **0.11.4**
  - Fixed documentation for available properties
  - Changed property `docker.assembly.exportBase` to
    `docker.assembly.exportBaseDir`
    ([#164](https://github.com/fabric8io/docker-maven-plugin/issues/164))
  - Changed default behaviour of `exportBaseDir` (true if no base
    image used with `from`, false otherwise)
  - Fix log messages getting cut off in the build
    ([#163](https://github.com/fabric8io/docker-maven-plugin/issues/163))
  - Allow system properties to overwrite dynamic port mapping
    ([#161](https://github.com/fabric8io/docker-maven-plugin/issues/161))
  - Fix for empty authentication when pushing to registries
    ([#102](https://github.com/fabric8io/docker-maven-plugin/issues/102))
  - Added watch mode for images with `-Ddocker.watch`
    ([#141](https://github.com/fabric8io/docker-maven-plugin/issues/141))
  - Added support for inline assemblies (#157, #158)
  - Add support for variable substitution is environment declarations
    ([#137](https://github.com/fabric8io/docker-maven-plugin/issues/137))
  - Use Tar archive as intermediate container when creating image ([#139](https://github.com/fabric8io/docker-maven-plugin/issues/139))
  - Better error handling for Docker errors wrapped in JSON response
    only
    ([#167](https://github.com/fabric8io/docker-maven-plugin/issues/167))

* **0.11.3**
  - Add support for removeVolumes in `docker:stop` configuration
    ([#120](https://github.com/fabric8io/docker-maven-plugin/issues/120))
  - Add support for setting a custom maintainer in images
    ([#117](https://github.com/fabric8io/docker-maven-plugin/issues/117))
  - Allow containers to be named using
    `<namingStrategy>alias</namingStrategy>` when started
    ([#48](https://github.com/fabric8io/docker-maven-plugin/issues/48))
  - Add new global property 'docker.verbose' for switching verbose
    image build output
    ([#36](https://github.com/fabric8io/docker-maven-plugin/issues/36))
  - Add support for environment variables specified in a property file
    ([#128](https://github.com/fabric8io/docker-maven-plugin/issues/128))
  - Documentation improvements (#107, #121)
  - Allow to use a dockerFileDir without any assembly

* **0.11.2**
  - Fix maven parse error when specifying restart policy
    ([#99](https://github.com/fabric8io/docker-maven-plugin/issues/99))
  - Allow host names to be used in port bindings
    ([#101](https://github.com/fabric8io/docker-maven-plugin/issues/101))
  - Add support for tagging at build and push time
    ([#104](https://github.com/fabric8io/docker-maven-plugin/issues/104))
  - Use correct output dir during multi-project builds
    ([#97](https://github.com/fabric8io/docker-maven-plugin/issues/97))
  - `descriptor` and `descriptorRef` in the assembly configuration are
    now optional
    ([#66](https://github.com/fabric8io/docker-maven-plugin/issues/66))
  - Fix NPE when filtering enabled during assembly creation
    ([#82](https://github.com/fabric8io/docker-maven-plugin/issues/82))
  - Allow `${project.build.finalName}` to be overridden when using a
    pre-packaged assembly descriptor for artifacts
    ([#111](https://github.com/fabric8io/docker-maven-plugin/issues/111))

* **0.11.1**
  - Add support for binding UDP ports
    ([#83](https://github.com/fabric8io/docker-maven-plugin/issues/83))
  - "Entrypoint" supports now arguments
    ([#84](https://github.com/fabric8io/docker-maven-plugin/issues/84))
  - Fix basedir for multi module projects
    ([#89](https://github.com/fabric8io/docker-maven-plugin/issues/89))
  - Pull base images before building when "autoPull" is switched on
    (#76, #77, #88)
  - Fix for stopping containers without tag
    ([#86](https://github.com/fabric8io/docker-maven-plugin/issues/86))

* **0.11.0**
  - Add support for binding/exporting containers during startup
    ([#55](https://github.com/fabric8io/docker-maven-plugin/issues/55))
  - Provide better control of the build assembly configuration. In
    addition, the plugin will now search for assembly descriptors in
    `src/main/docker`. This default can be overridden via the global
    configuration option `sourceDirectory`.
  - An external `Dockerfile` can now be specified to build an image.
  - When "creating" containers they get now all host configuration
    instead of during "start". This is the default behaviour since
    v1.15 while the older variant where the host configuration is fed
    into the "start" call is deprecated and will go away.
  - Allow selecting the API version with the configuration
    "apiVersion".  Default and minimum API version is now "v1.15"
  - A registry can be specified as system property `docker.registry`
    or environment variable `DOCKER_REGISTRY`
    ([#26](https://github.com/fabric8io/docker-maven-plugin/issues/26))
  - Add new wait parameter `shutdown` which allows to specify the
    amount of time to wait between stopping a container and removing
    it ([#54](https://github.com/fabric8io/docker-maven-plugin/issues/54))

Please note, that the syntax for binding volumes from another
container has changed slightly in 0.10.6.  See
"[Volume binding](manual.md#volume-binding)" for details but in short:

````xml
<run>
  <volumes>
    <from>data</from>
    <from>fabric8/demo</from>
  </volumes>
....
</run>
````

becomes

````xml
<run>
  <volumes>
    <from>
      <image>data</image>
      <image>fabric8/demo</image>
    </from>
  </volumes>
....
</run>
````

The syntax for specifying the build assembly configuration has also
changed. See "[Build Assembly] (manual.md#build-assembly)" for details
but in short:

````xml
<build>
  ...
  <exportDir>/export</exportDir>
  <assemblyDescriptor>src/main/docker/assembly.xml</assemblyDescriptor>
</build>
````

becomes

````xml
<build>
  ...
  <assembly>
    <basedir>/export</basedir>
    <descriptor>assembly.xml</descriptor>
  </assembly>
</build>
````

* **0.10.5**
  - Add hooks for external configurations
  - Add property based configuration for images
    ([#42](https://github.com/fabric8io/docker-maven-plugin/issues/42))
  - Add new goal `docker:logs` for showing logs of configured
    containers
    ([#49](https://github.com/fabric8io/docker-maven-plugin/issues/49))
  - Support for showing logs during `docker:start`
    ([#8](https://github.com/fabric8io/docker-maven-plugin/issues/8))
  - Use `COPY` instead of `ADD` when putting a Maven assembly into the
    container
    ([#53](https://github.com/fabric8io/docker-maven-plugin/issues/53))
  - If `exportDir` is `/` then do not actually export (since it
    doesn't make much sense) (see #62)

* **0.10.4**
  - Restructured and updated documentation
  - Fixed push issue when using a private registry
    ([#40](https://github.com/fabric8io/docker-maven-plugin/issues/40))
  - Add support for binding to an arbitrary host IP
    ([#39](https://github.com/fabric8io/docker-maven-plugin/issues/39))

* **0.10.3**
  - Added "remove" goal for cleaning up images
  - Allow "stop" also as standalone goal for stopping all managed
    builds

* **0.10.2**
  - Support for SSL Authentication with Docker 1.3. Plugin will
    respect `DOCKER_CERT_PATH` with fallback to `~/.docker/`.  The
    plugin configuration `certPath` can be used, too and has the
    highest priority.
  - Getting rid of UniRest, using
    [Apache HttpComponents](http://hc.apache.org/) exclusively for
    contacting the Docker host.
  - Support for linking of containers (see the configuration in the
    [shootout-docker-maven](https://github.com/fabric8io/shootout-docker-maven/blob/master/pom.xml)
    POM) Images can be specified in any order, the plugin takes care
    of the right startup order when running containers.
  - Support for waiting on a container's log output before continuing

## 0.9.x Series

Original configuration syntax (as described in the old
[README](readme-0.9.x.md))

* **0.9.12**
  - Fixed push issue when using a private registry
    ([#40](https://github.com/fabric8io/docker-maven-plugin/issues/40))

* **0.9.11**
  - Support for SSL Authentication with Docker 1.3. Plugin will
    respect `DOCKER_CERT_PATH` with fallback to `~/.docker/`.  The
    plugin configuration `certPath` can be used, too and has the
    highest priority.<|MERGE_RESOLUTION|>--- conflicted
+++ resolved
@@ -5,11 +5,8 @@
   - docs: Correct default image naming
   - close api version http connection ([#1152](https://github.com/fabric8io/docker-maven-plugin/issues/1152))
   - Update to jnr-unixsocket 0.22
-<<<<<<< HEAD
   - Enhance @sha256 digest for tags in FROM (image_name:image_tag@sha256<digest>) ([#541](https://github.com/fabric8io/docker-maven-plugin/issues/541))
-=======
   - Support docker SHELL setting for runCmds (#1157)
->>>>>>> 404b65df
 
 * **0.28.0** (2018-12-13)
   - Update to JMockit 1.43
