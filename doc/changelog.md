--- conflicted
+++ resolved
@@ -3,10 +3,7 @@
 * **0.16.9**
   - Removed (undocumented) property `docker.image.name` which could be used to be inserted as a `%a` specifier part in an image name.
   - Fixed exposing of all property and port mappings (#583)
-<<<<<<< HEAD
-=======
   - Fix concurrency issue on log wait (#596)
->>>>>>> 0bf83c6c
 
 * **0.16.8** (2016-10-14)
   - Allow multiple network links per `<link>` element ([#558](https://github.com/fabric8io/docker-maven-plugin/issues/558))
