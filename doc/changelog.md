--- conflicted
+++ resolved
@@ -3,13 +3,10 @@
 * **0.24-SNAPSHOT**
   - Fix possible NPE when logging to a file and the parent directory does not exist yet (#911) (#940)
   - Change content type to "application/json" when talking to the Docker daemon (#945)
-<<<<<<< HEAD
   - PostStart exec breakOnError now fails fast (#970)
-=======
   - Use docker.skip.tag property on push and remove (#954) ([#869](https://github.com/fabric8io/docker-maven-plugin/issues/869))
   - Property placeholders are not interpolated when they are the only thing in the XML element value (#960)
   - Fix deadlock waiting on docker log pattern to match (#767, #981, #947)
->>>>>>> b05a3507
 
 * **0.24.0** (2018-02-07)
   - Respect system properties for ECR authentication ([#897](https://github.com/fabric8io/docker-maven-plugin/issues/897))
