# ChangeLog
* **0.45-SNAPSHOT**:
  - Automatically create parent directories of portPropertyFile path
  - Added support for `platform` attribute of a container in the docker-compose configuration.
  - `docker:push` failed with build `ARG` in `FROM` ([1778](https://github.com/fabric8io/docker-maven-plugin/issues/1778))
<<<<<<< HEAD
  - Add the possibility to give secret to buildx build ([1798](https://github.com/fabric8io/docker-maven-plugin/issues/1798)
=======
  - `FROM` can reference `ARG` that references other `ARG` ([1800](https://github.com/fabric8io/docker-maven-plugin/issues/1800))
>>>>>>> 7971f733
  
* **0.44.0** (2024-02-17):
  - Add new option "useDefaultExclusion" for build configuration to handle exclusion of hidden files ([1708](https://github.com/fabric8io/docker-maven-plugin/issues/1708))
  - The <noCache> option is now propagated down to the buildx command, if it is set in the <build> section. ([1717](https://github.com/fabric8io/docker-maven-plugin/pull/1717))
  - Fix Buildx build with Dockerfile outside of the Docker build context directory ([1721](https://github.com/fabric8io/docker-maven-plugin/pull/1721))
  - Add support setting driverOpts for buildx ([1704](https://github.com/fabric8io/docker-maven-plugin/pull/1704))
  - Multi-Architecture push is not sending pull registry auth credentials ([1709](https://github.com/fabric8io/docker-maven-plugin/issues/1709))
  - Adding support for `--cacheFrom` and `--cacheTo` buildX arguments ([1621](https://github.com/fabric8io/docker-maven-plugin/issues/1621))
  - Add support for using maven/system properties for an ARG used as the FROM image in a dockerfile ([1731](https://github.com/fabric8io/docker-maven-plugin/pull/1731))
  - Revert workaround for checking docker version for checking whether to add `docker --config` flag or not. ([1754](https://github.com/fabric8io/docker-maven-plugin/pull/1754)) 
  - Add a workaround to copy docker-buildx binary to temporary config directory created for docker buildx build. This seems to make docker recognize buildx even after config override.  ([1754](https://github.com/fabric8io/docker-maven-plugin/pull/1754))
  - Fix Windows volume bindings for Rancher, Podman and Windows-based containers ([1719](https://github.com/fabric8io/docker-maven-plugin/issues/1719))
  - Extract the Docker Compose v2.1+ `depends_on` conditions and apply them as Docker Maven Plugin waiting configurations ([888](https://github.com/fabric8io/docker-maven-plugin/issues/888))
  - Update `org.apache.maven:maven-core` to `3.8.1` ([1702](https://github.com/fabric8io/docker-maven-plugin/pull/1702))

* **0.43.4** (2023-08-18):
  - Always pass `--config` option for latest versions of Docker CLI ([1701](https://github.com/fabric8io/docker-maven-plugin/issues/1701))

* **0.43.3** (2023-08-13):
  - Only add `--config` to buildx command string when authentication credentials are coming from outside sources
  - Remove hardcoded `--node` value while creating buildx builder

* **0.43.2** (2023-07-29):
  - Make `--config` from buildx command string generation optional ([1673](https://github.com/fabric8io/docker-maven-plugin/pull/1673)) @robfrank

* **0.43.1** (2023-07-28):
  - Resolve registry auth URL by registry ID ([1688](https://github.com/fabric8io/docker-maven-plugin/issues/1688)) @wajda
  - Allow 'host-gateway' as non-resolvable hostname in extraHosts ([1527](https://github.com/fabric8io/docker-maven-plugin/issues/1527)) @azaaiman
  - Bump guava from `31.1-jre` to `32.0.1-jre` ([1686](https://github.com/fabric8io/docker-maven-plugin/pull/1686)) @dependabot
  - Bump jib-core from `0.23.0` to `0.24.0` ([1686](https://github.com/fabric8io/docker-maven-plugin/pull/1686)) @rohanKanojia
  - Fix unauthorized error with buildx needing multiple credentials ([1583](https://github.com/fabric8io/docker-maven-plugin/issues/1583)) @eocantu
  - Add logger to HTTP ping checker ([1689](https://github.com/fabric8io/docker-maven-plugin/pull/1689)) @ryanrishi

* **0.43.0** (2023-05-20):
  - Make buildx build single non-native platform if requested ([1665](https://github.com/fabric8io/docker-maven-plugin/pull/1665)) @martyvona
  - Support for buildx option to disable attestations ([1661](https://github.com/fabric8io/docker-maven-plugin/issues/1661)) @chonton

* **0.42.1** (2023-04-06):
  - Update Jnr Jffi dependency to v1.3.11 ([1660](https://github.com/fabric8io/docker-maven-plugin/issues/1660)) @rohanKanojia
  - Update run platform documentation ([1652](https://github.com/fabric8io/docker-maven-plugin/pull/1652)) @chonton
  - buildx should split platforms by comma as documented ([1651](https://github.com/fabric8io/docker-maven-plugin/pull/1651)) @chonton

* **0.42.0** (2023-02-28):
  - Support `docker run --platform` ([1641](https://github.com/fabric8io/docker-maven-plugin/issues/1641)) @chonton
  - Update buildx documentation to amplify the build behavior ([1646](https://github.com/fabric8io/docker-maven-plugin/pull/1646)) @chonton
  - Default to native platform when creating container ([1645](https://github.com/fabric8io/docker-maven-plugin/pull/1645)) @chonton
  - JIB ignores the `DOCKER_REGISTRY` environment variable ([1617](https://github.com/fabric8io/docker-maven-plugin/issues/1617)) @rohanKanojia

* **0.41.0** (2023-02-06):
  - multi-arch build should use provided repository ([1597](https://github.com/fabric8io/docker-maven-plugin/issues/1597)) @merikan
  - new property docker.build.network to override the network for RUN directives for docker build ([1636](https://github.com/fabric8io/docker-maven-plugin/pull/1636)) @tulinkry
  - Update Jib Core to v0.23.0 ([1637](https://github.com/fabric8io/docker-maven-plugin/pull/1637)) @rohanKanojia
  - Update JNR UnixSocket to v0.38.19 ([1638](https://github.com/fabric8io/docker-maven-plugin/pull/1638))

* **0.40.3** (2022-12-18):
  - image/squash option is taken into account when using buildx ([1605](https://github.com/fabric8io/docker-maven-plugin/pull/1605)) @kevinleturc
  - Allow having build args with same name but different value in various sources, which are overriden in the order of precedence in resulting build args map ([1407](https://github.com/fabric8io/docker-maven-plugin/issues/1407)) @pavelsmolensky
  - Use double for `docker.cpus` property and interpret this value in the same way as Docker config option `--cpus` ([1609](https://github.com/fabric8io/docker-maven-plugin/pull/1609)) @vjuranek
  - NPE from Assembly plugin when POM packaging is used ([1146](https://github.com/fabric8io/docker-maven-plugin/issues/1146)) @slawekjaranowski
  - Docker pulling progress only shown after pull has completed and not in real-time ([1598](https://github.com/fabric8io/docker-maven-plugin/issues/1598)) @causalnet
  - Bump `org.yaml:snakeyaml` to v1.32 ([1619](https://github.com/fabric8io/docker-maven-plugin/pull/1619)) @pen4
  - Bump `com.google.cloud.tools:jib-core` to v0.23.0 ([1620](https://github.com/fabric8io/docker-maven-plugin/pull/1620)) @pen4
  - Bump `com.google.guava:guava` to v31.1-jre @rohanKanojia

* **0.40.2** (2022-07-31):
  - Plugin doesn't abort building an image in case Podman is used and Dockerfile can't be processed ([1562](https://github.com/fabric8io/docker-maven-plugin/issues/1512)) @jh-cd 
  - Bump gson from 2.8.5 to 2.8.9 ([1556](https://github.com/fabric8io/docker-maven-plugin/pull/1556)) @dependabot
  - Build and load native platform during build goal, build and push all platforms during push goal ([1576](https://github.com/fabric8io/docker-maven-plugin/issues/1576)) @chonton
  - Remove buildx cache, don't delete builder instances after goal. Use builder instance to cache artifacts ([1579](https://github.com/fabric8io/docker-maven-plugin/pull/1579)) @chonton
  - Multiple assemblies use the name "maven". Please assign each assembly a unique name ([1558](https://github.com/fabric8io/docker-maven-plugin/issues/1558)) @tbfky
  - Use `https://index.docker.io/v1/` as default buildx server registry ([1574](https://github.com/fabric8io/docker-maven-plugin/issues/1574)) @chonton
  - When using buildx, do not force build of native platform  ([1572](https://github.com/fabric8io/docker-maven-plugin/issues/1572)) @chonton

* **0.40.1** (2022-06-11):
  - buildx does not work when specifying Dockerfile location ([1562](https://github.com/fabric8io/docker-maven-plugin/issues/1562)) @chonton
  - Use buildx, set tag to current version fails if it contains `-SNAPSHOT` ([1566](https://github.com/fabric8io/docker-maven-plugin/issues/1566)) @chonton

* **0.40.0** (2022-05-29):
  - `docker:stop` should respect docker.skip even when `docker.executeStopOnVMShutdown` is set to `true` ([1561](https://github.com/fabric8io/docker-maven-plugin/pull/1561)) @doyleyoung
  - Prevent concurrent access to secDispatcher during password decryption ([1533](https://github.com/fabric8io/docker-maven-plugin/pull/1533)) @joserebelo
  - Support for `docker run --sysctl` parameters ([1530](https://github.com/fabric8io/docker-maven-plugin/issues/1530)) @jpraet
  - Migrate to JUnit5 and Mockito for testing ([1550](https://github.com/fabric8io/docker-maven-plugin/pull/1550)) @chonton
  - Multi-architecture images using buildx ([1502](https://github.com/fabric8io/docker-maven-plugin/issues/1502)) @chonton
  - Add missing dash to buildx `--build-arg` ([1559](https://github.com/fabric8io/docker-maven-plugin/pull/1559)) @elektro-wolle

* **0.39.1** (2022-02-27):
  - determineFinalArgValue respect default value if key exists but value is null ([1528](https://github.com/fabric8io/docker-maven-plugin/issues/1528)) @twendelmuth

* **0.39.0** (2022-02-06):
  - `skipPom` is ignored by "push" goal ([1482](https://github.com/fabric8io/docker-maven-plugin/issues/1482)) @rohanKanojia
  - Cleanup dangling images as a result of image tagging, auto-pulling a base image, or auto-pulling a cacheFrom image ([#1513](https://github.com/fabric8io/docker-maven-plugin/pull/1513)) @rkhmelichek
  - Fix logic bug to remove dangling images in BuildService ([1522](https://github.com/fabric8io/docker-maven-plugin/pull/1522)) @rkhmelichek
  - Enable Create Image (pull) HTTP API option ([#1516](https://github.com/fabric8io/docker-maven-plugin/issues/1516)) @rohanKanojia

* **0.38.1** (2021-12-18):
  - Update to jnr-unixsocket 0.38.14 to solve UnsatisfiedLinkError on Apple M1 ([#1257](https://github.com/fabric8io/docker-maven-plugin/pull/1507)) @henningn
  - Revert "Only push the `latest` tag if no other tags where specified in jib mode. This can break your build, if you rely on the automatic `latest` tag." ([#1510](https://github.com/fabric8io/docker-maven-plugin/pull/1510)) @Postremus
  - Revert "Only push the `latest` tag if no other tags where specified in docker mode. This can break your build, if you rely on the automatic `latest` tag." ([#1509](https://github.com/fabric8io/docker-maven-plugin/pull/1509)) @Postremus

* **0.38.0** (2021-11-09):
  - Allow replacement in tags. Added a new replacement `%T` which always adds a timestamp. ([#1491](https://github.com/fabric8io/docker-maven-plugin/pull/1491))
  - Only push the `latest` tag if no other tags where specified in docker mode. This can break your build, if you rely on the automatic `latest` tag. ([#1496](https://github.com/fabric8io/docker-maven-plugin/pull/1496))
  - Only push the `latest` tag if no other tags where specified in jib mode. This can break your build, if you rely on the automatic `latest` tag. ([#1498](https://github.com/fabric8io/docker-maven-plugin/pull/1498))
  - Deprecate `entrypoint` parameter in `<run>` configuration ([1488](https://github.com/fabric8io/docker-maven-plugin/pull/1488))
  - Add support for `executeStopOnVMShutdown` flag in `docker:stop` goal to stop containers after build completion ([1492](https://github.com/fabric8io/docker-maven-plugin/pull/1492))

**Note:** `entrypoint` parameter in `<run>` configuration is marked as deprecated. Users are advised to use `entryPoint` parameter instead.

* **0.37.0** (2021-08-15)
  - Fix stop mojo by taking container name pattern into account (#1168)
  - Wait for request.abort to finish before calling `is.close()` (#1103)

* **0.36.1** (2021-06-27)
  - Fix multi-stage builds when an image refers to another image named/aliased up in the Dockerfile ([1443](https://github.com/fabric8io/docker-maven-plugin/issues/1443))
  - Revert part of #965 in LogRequestor ([1480](https://github.com/fabric8io/docker-maven-plugin/pull/1480))

* **0.36.0** (2021-05-23)
  - CI builds with Maven Wrapper to ensure that Maven Wrapper files and configuration are correct ([1450](https://github.com/fabric8io/docker-maven-plugin/issues/1450))
  - Using <external> properties in image configuration disables Docker cache during build ([1455](https://github.com/fabric8io/docker-maven-plugin/issues/1455))
  - Update documentation to clearly state that `docker.cacheFrom.idx` is a _list_ property and should always be used with a `idx` suffix. With this change, `docker.cacheFrom` (without _idx_) is not considered anymore.
  - A placeholder in docker.image.tag isn't replaced by the final result when used during docker:build ([1468](https://github.com/fabric8io/docker-maven-plugin/issues/1468))
  - Add a property(`outputFile`) to dump the output of Docker commands to file ([1472]https://github.com/fabric8io/docker-maven-plugin/pull/1472)
  - Add pulling of `cacheFrom` images during build ([1457](https://github.com/fabric8io/docker-maven-plugin/issues/1457))
  - Update Guava to 30.1-jre and Jib-Core to 0.18.0 ([1475](https://github.com/fabric8io/docker-maven-plugin/pull/1475))

* **0.35.0** (2021-04-04)
  - Building 'spring-boot-with-jib' sample fails with NoSuchMethodError ([1384](https://github.com/fabric8io/docker-maven-plugin/issues/1384))
  - Loading Image tarball into docker daemon fails in JIB mode ([1385](https://github.com/fabric8io/docker-maven-plugin/issues/1385))
  - `assembly.inline` is removed when external properties are enabled ([1082](https://github.com/fabric8io/docker-maven-plugin/issues/1082))
  - Fix Support for Podman REST API(when configured) Related to ([1330](https://github.com/fabric8io/docker-maven-plugin/issues/1330))
  - Fix ignored `SHELL` directive when provided in XML configuration (#1418)
  - Restore support for getting a random container name ([1352](https://github.com/fabric8io/docker-maven-plugin/issues/1352))
  - Provide exception messages that occurred during stop ([1435](https://github.com/fabric8io/docker-maven-plugin/pull/1435))
  - Make Maven build Reproducible ([1406](https://github.com/fabric8io/docker-maven-plugin/pull/1406))
  - Fix Windows tests ([1416](https://github.com/fabric8io/docker-maven-plugin/pull/1417))
  - Add a skipPom parameter, skipping a project if packaging is pom ([1388](https://github.com/fabric8io/docker-maven-plugin/pull/1388))
  - Add support for config to specify isolation technology for container ([1376](https://github.com/fabric8io/docker-maven-plugin/pull/1376))
  - Add Docker build cache friendly example utilizing Spring Boot Layered JAR and Maven Assembly Plugin ([1412](https://github.com/fabric8io/docker-maven-plugin/pull/1412))
  - Retry port mapping to avoid race condition where complete port information may not be initially available in Docker Engine 20.10.5 ([1447](https://github.com/fabric8io/docker-maven-plugin/pull/1447))
  - New `copy` goal for copying files and directories from containers to host ([752](https://github.com/fabric8io/docker-maven-plugin/issues/752) and [1405](https://github.com/fabric8io/docker-maven-plugin/pull/1405))
  - Add support for multiple copy layers using multiple assemblies ([554](https://github.com/fabric8io/docker-maven-plugin/issues/554))
  - Prefer HOME environment variable over the Java system property to determine the user's home directory to better resemble the golang client's behavior ([#1236](https://github.com/fabric8io/docker-maven-plugin/pull/1263)
  - Volume binding bug in windows ([1338](https://github.com/fabric8io/docker-maven-plugin/issues/1338))
  
* **0.34.1** (2020-09-27)
  - Fix NPE with "skipPush" and no build configuration given ([#1381](https://github.com/fabric8io/docker-maven-plugin/issues/1381))
  - upgrade to jib-core 0.15.0 ([#1378](https://github.com/fabric8io/docker-maven-plugin/issues/1378))
  - Plugin now resolves ARG provided in BuildImageConfiguration ([#1373](https://github.com/fabric8io/docker-maven-plugin/issues/1373))

* **0.34.0** (2020-09-13)
  - Support `ARG` in `FROM` ([#859](https://github.com/fabric8io/docker-maven-plugin/issues/859))
  - Handle authentication tokens returned from credential helpers ([#1348](https://github.com/fabric8io/docker-maven-plugin/issues/1348))
  - Migrate from joda-time to java.time ([#1025](https://github.com/fabric8io/docker-maven-plugin/issues/1025))
    The handling of Y changes when the week straddle the New year ([Stack Overflow](https://stackoverflow.com/questions/26431882/difference-between-year-of-era-and-week-based-year))
  - Fix JSON error when parsin tafs ([#1354](https://github.com/fabric8io/docker-maven-plugin/issues/1354))
  - Add `skipPush` option to build image configuration ([#1243](https://github.com/fabric8io/docker-maven-plugin/issues/1243))
  - docker.container.<alias>.ip property is no longer set ([#1242](https://github.com/fabric8io/docker-maven-plugin/issues/1242))
  - Support `squash` in build options to squash newly built layers into a single layer ([#785](https://github.com/fabric8io/docker-maven-plugin/issues/785)) 
  - Support for JIB mode([#1277](https://github.com/fabric8io/docker-maven-plugin/pull/1277))

* **0.33.0** (2020-01-21)
  - Update to jnr-unixsocket 0.25 to solve concurrency issues ([#552](https://github.com/fabric8io/docker-maven-plugin/issues/552))
  - Udate ECR AuthorizationToken URL to new endpoint ([#1317](https://github.com/fabric8io/docker-maven-plugin/issues/1317))
  - Allow including `com.amazonaws:aws-java-sdk-core` as plugin dependency to pick up various forms of AWS credentials with which to authenticate at AWS ECR ([#1311](https://github.com/fabric8io/docker-maven-plugin/issues/1311))

* **0.32.0** (2020-01-08)
  - Support building dockerFile without pushing it to docker server ([#1197](https://github.com/fabric8io/docker-maven-plugin/issues/1197))
  - Update to jnr-unixsocket 0.23
  - Add null check for null instance in config.json for email ([#1262](https://github.com/fabric8io/docker-maven-plugin/issues/1262))
  - Allow merging of image configurations using `<imagesMap>` ([#1259](https://github.com/fabric8io/docker-maven-plugin/issues/1259))
  - Update to joda-time 2.10.4 ([#706](https://github.com/fabric8io/docker-maven-plugin/issues/706))
  - Add docker:build support for 'network' option ([#1030](https://github.com/fabric8io/docker-maven-plugin/issues/1030))
  - Avoiding chown to reduce the image size ([#544](https://github.com/fabric8io/docker-maven-plugin/issues/544))
    (_Note: Assembly user format `user:user:user` with the third user option has been marked deprecated
    and will not be available in future versions of plugin_)
  - Failure referencing a previous staged image in FROM clause ([#1264](https://github.com/fabric8io/docker-maven-plugin/issues/1264))
  - Treat bridged and default network mode the same ([#1234](https://github.com/fabric8io/docker-maven-plugin/issues/1234))
  - Fix NPE when cacheFrom is missing from config ([#1274](https://github.com/fabric8io/docker-maven-plugin/issues/1274))
  - Fix healthy option regression introduced in 0.25.0 ([#1279](https://github.com/fabric8io/docker-maven-plugin/issues/1279))
  - Allow killing and removing all spawned containers ([#1182](https://github.com/fabric8io/docker-maven-plugin/issues/1182))
  - Deprecated "authToken" for ECR authentication in favor of "auth" ([#1286](https://github.com/fabric8io/docker-maven-plugin/issues/1286))
  - Allow overriding of existing image in creation of temporary one with same tag before push ([#838](https://github.com/fabric8io/docker-maven-plugin/issues/838))
  - Pick up AWS credentials from ENV variables ([#1310](https://github.com/fabric8io/docker-maven-plugin/issues/1310))
  - Fix accidentally disabled logging under certain conditions ([#1291](https://github.com/fabric8io/docker-maven-plugin/issues/1291))
  - When stopping containers, try harder to remove containers, even if one fails ([#1251](https://github.com/fabric8io/docker-maven-plugin/issues/1251))
  - Added integration tests ([#1209](https://github.com/fabric8io/docker-maven-plugin/issues/1209))

* **0.31.0** (2019-08-10)
  - Fix test cases on Windows ([#1220](https://github.com/fabric8io/docker-maven-plugin/issues/1220))
  - ECR credentials from IAM Task role for ECS Fargate deployment ([#1233](https://github.com/fabric8io/docker-maven-plugin/issues/1233))
  - Fix bug in properties names extracted from docker config json file ([#1237](https://github.com/fabric8io/docker-maven-plugin/issues/1237))
  - Fix that portPropertyFile is not written anymore ([#1112](https://github.com/fabric8io/docker-maven-plugin/issues/1112))
  - Use identity token if found in Docker config.json ([#1249](https://github.com/fabric8io/docker-maven-plugin/issues/1249))
  - Allow also starting with an environment variable in `targetDir` of an aseembly config instead of insisting on only absolute path-names ([#1244](https://github.com/fabric8io/docker-maven-plugin/issues/1244))
  - Support for pattern matching in `docker:stop` and `docker:remove` ([#1215](https://github.com/fabric8io/docker-maven-plugin/issues/1215))
  - Increase interoperability with docker-java by accepting `registry.username` and `registry.password`, too ([#1245](https://github.com/fabric8io/docker-maven-plugin/issues/1245))

* **0.30.0** (2019-04-21)
  - Restore ANSI color to Maven logging if disabled during plugin execution and enable color for Windows with Maven 3.5.0 or later. Color logging is enabled by default, but disabled if the Maven CLI disables color (e.g. in batch mode) ([#1108](https://github.com/fabric8io/docker-maven-plugin/issues/1108))
  - Fix NPE if docker:save is called with -Dfile=file-name-only.tar ([#1203](https://github.com/fabric8io/docker-maven-plugin/issues/1203))
  - Fix NPE in BuildImageConfiguration ([#1200](https://github.com/fabric8io/docker-maven-plugin/issues/1200))
  - Improve GZIP compression performance for docker:save ([#1205](https://github.com/fabric8io/docker-maven-plugin/issues/1205))
  - Allow docker:save to attach image archive as a project artifact ([#1210](https://github.com/fabric8io/docker-maven-plugin/pull/1210))
  - Use pattern to detect image name in archive loaded during build and tag with image name from the project configuration ([#1207](https://github.com/fabric8io/docker-maven-plugin/issues/1207))
  - Add 'cacheFrom' option to specify images to use as cache sources ([#1132](https://github.com/fabric8io/docker-maven-plugin/issues/1132))

Renamed "nocache" to "noCache" for consistencies reason. "nocache" is still supported but deprecated and will be removed in a future version. Same is true for the global system property "docker.nocache" which is renamed to "docker.noCache" 

* **0.29.0** (2019-04-08)
  - Avoid failing docker:save when no images with build configuration are present ([#1185](https://github.com/fabric8io/docker-maven-plugin/issues/1185))
  - Reintroduce minimal API-VERSION parameter in order to support docker versions below apiVersion 1.25
  - docs: Correct default image naming
  - Proxy settings are being ignored ([#1148](https://github.com/fabric8io/docker-maven-plugin/issues/1148))
  - close api version http connection ([#1152](https://github.com/fabric8io/docker-maven-plugin/issues/1152))
  - Log more information when verbose=true  ([#917](https://github.com/fabric8io/docker-maven-plugin/issues/917))
  - Obtain container ip address from custom network for tcp/http wait
  - Fix http (SSL) ping with 'allowAllHosts' flag enabled
  - Update to jnr-unixsocket 0.22
  - Enhance @sha256 digest for tags in FROM (image_name:image_tag@sha256<digest>) ([#541](https://github.com/fabric8io/docker-maven-plugin/issues/541))
  - Support docker SHELL setting for runCmds ([#1157](https://github.com/fabric8io/docker-maven-plugin/issues/1157))
  - Added 'autoRemove' option for running containers ([#1179](https://github.com/fabric8io/docker-maven-plugin/issues/1179))
  - Added support for AWS EC2 instance roles when pushing to AWS ECR ([#1186](https://github.com/fabric8io/docker-maven-plugin/issues/1186))
  - Introduce `contextDir` configuration option which would be used to specify docker build context ([#1189](https://github.com/fabric8io/docker-maven-plugin/issues/1189))
  - Add support for auto-pulling multiple base image for multi stage builds ([#1057](https://github.com/fabric8io/docker-maven-plugin/issues/1057))
  - Fix usage of credential helper that do not support 'version' command ([#1159](https://github.com/fabric8io/docker-maven-plugin/issues/1159))

Please note that `dockerFileDir` is now deprecated in favor of `contextDir` which also allows absolute paths to Dockerfile with 
`dockerFile` and it will be removed in 1.0.0. It's still supported in this release but users are suggested to migrate to 
`contextDir` instead.
  
* **0.28.0** (2018-12-13)
  - Update to JMockit 1.43
  - Compiles with Java 11
  - Update to jnr-unixsocket version to 0.21 ([#1089](https://github.com/fabric8io/docker-maven-plugin/issues/1089))
  - Add 'readOnly' option for docker:run cto mount container's root fs read-only ([#1125](https://github.com/fabric8io/docker-maven-plugin/issues/1125))
  - Provide container properties to the wait configuration execution ([#1111](https://github.com/fabric8io/docker-maven-plugin/issues/1111))
  - Allow @sha256 digest for tags in FROM ([#541](https://github.com/fabric8io/docker-maven-plugin/issues/541))

* **0.27.2** (2018-10-05)
  - Fix NPE regression related to volumes (again) ([#1091](https://github.com/fabric8io/docker-maven-plugin/issues/1091))
  - Fix NPE when stopping containers with autoCreateCustomNetworks ([#1097](https://github.com/fabric8io/docker-maven-plugin/issues/1097))
  - Smarter API version handling ([#1060](https://github.com/fabric8io/docker-maven-plugin/issues/1060))
  - Fix regression when calling the credential helper for authentication, leading to an exception because of the usage of an already shutdown executor service ([#1098](https://github.com/fabric8io/docker-maven-plugin/issues/1098))
  - Add support for CPU configurations with compose ([#1102](https://github.com/fabric8io/docker-maven-plugin/issues/1102))

* **0.27.1** (2018-09-28)
  - Fix NPE when no volume configuration is present ([#1091](https://github.com/fabric8io/docker-maven-plugin/issues/1091))
  - Allow credentialhelper look up the registry without scheme prefix ([#1068](https://github.com/fabric8io/docker-maven-plugin/issues/1068))

* **0.27.0** (2018-09-26)
  - Jump to Java 8 as minimal Java version
  - Fix NPE in docker:remove-volumes when no volume configuration is given ([#1086](https://github.com/fabric8io/docker-maven-plugin/issues/1086))
  - Fix NPE when no networks are configured ([#1055](https://github.com/fabric8io/docker-maven-plugin/issues/1055))
  - Fix Base64 encoding for X-Registry-Auth used for Docker authentication ([#1084](https://github.com/fabric8io/docker-maven-plugin/issues/1084))
  - Fix property configuration based's build detection ([#1078](https://github.com/fabric8io/docker-maven-plugin/issues/1078))
  - Introduce container name patterns for naming containers ([#931](https://github.com/fabric8io/docker-maven-plugin/issues/931))
  - Respect environment variables DOCKER_CONFIG, KUBECONFIG for looking up credentials ([#1083](https://github.com/fabric8io/docker-maven-plugin/issues/1083))
  - Change from org.json with Gson for less restrictive licensing ([#1016](https://github.com/fabric8io/docker-maven-plugin/issues/1016)) ([#1064](https://github.com/fabric8io/docker-maven-plugin/issues/1064))
  - Fix missing actions in a watch restart ([#1070](https://github.com/fabric8io/docker-maven-plugin/issues/1070))
  - Fix for creating volumes with proper configuration during "docker:start" ([#986](https://github.com/fabric8io/docker-maven-plugin/issues/986))
  - Fix logging failure on Windows ([#873](https://github.com/fabric8io/docker-maven-plugin/issues/873))

* **0.26.1** (2018-07-20)
  - Simple Dockerfile triggered also when only a single run section is given
  - Sample added for how to use run-java-sh in simple dockerfile mode
  - Allow both cred helpers and auth in Docker config ([#1041](https://github.com/fabric8io/docker-maven-plugin/issues/1041))

* **0.26.0** (2018-05-16)
  - Always create missing target directory for docker:save ([#1013](https://github.com/fabric8io/docker-maven-plugin/issues/1013))
  - d-m-p plugins for adding extra files introduced. See documentation for more information.
  - Update assembly plugin to 3.1.0 ([#1021](https://github.com/fabric8io/docker-maven-plugin/issues/1021))
  - Add option for regenerating certificates after starting Docker Machine ([#1019](https://github.com/fabric8io/docker-maven-plugin/issues/1019))
  - Add `startPeriod` to `healthCheck` ([#961](https://github.com/fabric8io/docker-maven-plugin/issues/961))
  - Unbreak setting of entrypoint in `exec` form when property mode is enabled ([#1020](https://github.com/fabric8io/docker-maven-plugin/issues/1020))
  - Fix enabling of log configuration ([#1010](https://github.com/fabric8io/docker-maven-plugin/issues/1010))
  - Add possibility to use `docker.imagePropertyConfiguration` with multiple images ([#1001](https://github.com/fabric8io/docker-maven-plugin/issues/1001))
  - Fix network aliases management for docker-compose mode ([#1000](https://github.com/fabric8io/docker-maven-plugin/issues/1000))

* **0.25.2** (2018-04-14)
  - Fix for docker login issue with index.docker.io using a credential helper ([#946](https://github.com/fabric8io/docker-maven-plugin/issues/946))

* **0.25.1** (2018-04-12)
  - Fix regression which broke labels and env with space ([#988](https://github.com/fabric8io/docker-maven-plugin/issues/988))
  - Fix and enhanced zero-config Dockerfile mode

* **0.25.0** (2018-04-04)
  - Fix possible NPE when logging to a file and the parent directory does not exist yet ([#911](https://github.com/fabric8io/docker-maven-plugin/issues/911)) ([#940](https://github.com/fabric8io/docker-maven-plugin/issues/940))
  - Change content type to "application/json" when talking to the Docker daemon ([#945](https://github.com/fabric8io/docker-maven-plugin/issues/945))
  - PostStart exec breakOnError now fails fast ([#970](https://github.com/fabric8io/docker-maven-plugin/issues/970))
  - Use docker.skip.tag property on push and remove ([#954](https://github.com/fabric8io/docker-maven-plugin/issues/954)) ([#869](https://github.com/fabric8io/docker-maven-plugin/issues/869))
  - Property placeholders are not interpolated when they are the only thing in the XML element value ([#960](https://github.com/fabric8io/docker-maven-plugin/issues/960))
  - Fix deadlock waiting on docker log pattern to match ([#767](https://github.com/fabric8io/docker-maven-plugin/issues/767)) ([#981](https://github.com/fabric8io/docker-maven-plugin/issues/981)) ([#947](https://github.com/fabric8io/docker-maven-plugin/issues/947))
  - Support multiline labels and empty labels ([#968](https://github.com/fabric8io/docker-maven-plugin/issues/968))
  - Handle multi line credential helper responses ([#930](https://github.com/fabric8io/docker-maven-plugin/issues/930))
  - Add support for merging external properties with XML configuration ([#938](https://github.com/fabric8io/docker-maven-plugin/issues/938)) ([#948](https://github.com/fabric8io/docker-maven-plugin/issues/948))
  - Allow to specify different environment variables for run and build via properties ([#386](https://github.com/fabric8io/docker-maven-plugin/issues/386))
  - Add simplified configuration which picks up a plain Dockerfile automatically from `src/main/docker` ([#957](https://github.com/fabric8io/docker-maven-plugin/issues/957))

* **0.24.0** (2018-02-07)
  - Respect system properties for ECR authentication ([#897](https://github.com/fabric8io/docker-maven-plugin/issues/897))
  - Simplified auto pull handling and moved to `imagePullPolicy` instead.
  - Initialize shutdown hook early to allow killing of containers when waiting for a condition ([#921](https://github.com/fabric8io/docker-maven-plugin/issues/921))
  - Fix for including in assembly in archive mode when using a Dockerfile ([#916](https://github.com/fabric8io/docker-maven-plugin/issues/916))
  - Fix for hanging wait on log ([#904](https://github.com/fabric8io/docker-maven-plugin/issues/904))
  - Fix for credential helper which do not return a version ([#896](https://github.com/fabric8io/docker-maven-plugin/issues/896))
  - Also remove tagged images when calling `docker:remove` ([#193](https://github.com/fabric8io/docker-maven-plugin/issues/193))
  - Introduced a `removeMode` for selecting the images to remove
  - Introduced a `breakOnError` for the `postStart` and `preStop` hooks in the
    wait configuration ([#914](https://github.com/fabric8io/docker-maven-plugin/issues/914))

Please note that `autoPullMode` is deprecated now and the behaviour of the `autoPullMode == always` has been changed slightly so that now, it really always pulls the image from the registry. Also `removeAll` for `docker:remove` is deprecated in favor of `removeMode` (and the default mode has changed slightly). Please refer to the documentation for more information.

* **0.23.0** (2017-11-04)
  - Support relative paths when binding volumes in `docker-compose.yml` ([#846](https://github.com/fabric8io/docker-maven-plugin/issues/846))
  - Allow  the session token for AWS authentication to be included in order to allow temporary security credentials provided by the AWS Security Token Service (AWS STS) to sign requests ([#883](https://github.com/fabric8io/docker-maven-plugin/issues/883))
  - Add support for credential helper to authenticate against a registry ([#821](https://github.com/fabric8io/docker-maven-plugin/issues/821))
  - Fix registry auth config in plugin configuration ([#858](https://github.com/fabric8io/docker-maven-plugin/issues/858))
  - Preserve leading whitespace in logs ([#875](https://github.com/fabric8io/docker-maven-plugin/issues/875))
  - Maven property interpolation in Dockerfiles ([#877](https://github.com/fabric8io/docker-maven-plugin/issues/877))
  - Allow parameters for the log prefix ([#890](https://github.com/fabric8io/docker-maven-plugin/issues/890))
  - When removing a volume don't error if the volume does not exist ([#788](https://github.com/fabric8io/docker-maven-plugin/issues/788))
  - Fix warning when COPY and/or ADD with parameters are used ([#884](https://github.com/fabric8io/docker-maven-plugin/issues/884))

* **0.22.1** (2017-08-28)
  - Allow Docker compose version "2", too ([#829](https://github.com/fabric8io/docker-maven-plugin/issues/829))
  - Allow a registry to be set programmatically ([#853](https://github.com/fabric8io/docker-maven-plugin/issues/853))

* **0.22.0** (2017-08-24)
  - Fix NPE when detecting cert paths ([#764](https://github.com/fabric8io/docker-maven-plugin/issues/764))
  - Fix `skipDockerMachine` ([#759](https://github.com/fabric8io/docker-maven-plugin/issues/759))
  - Fix property config handler to work also with dockerFile and dockerFileDir ([#790](https://github.com/fabric8io/docker-maven-plugin/issues/790))
  - Fix `dockerFile` option when pointing to another Dockerfile name ([#784](https://github.com/fabric8io/docker-maven-plugin/issues/784))
  - Allow comma separated list of container names in dependsOn elements ([#810](https://github.com/fabric8io/docker-maven-plugin/issues/810))
  - Trim whitespace and ignore empty elements in build configuration ports, runCmds, tags, volumes ([#816](https://github.com/fabric8io/docker-maven-plugin/issues/816))
  - Trim whitespace and ignore empty elements in run configuration ports ([#816](https://github.com/fabric8io/docker-maven-plugin/issues/816))
  - Fix "useAllReactorProjects" in assembly ([#812](https://github.com/fabric8io/docker-maven-plugin/issues/812))
  - Add ECDSA support ([#824](https://github.com/fabric8io/docker-maven-plugin/issues/824))
  - Fix test failures when build under Windows ([#834](https://github.com/fabric8io/docker-maven-plugin/issues/834))
  - Update dependencies to latest versions where possible

* **0.21.0** (2017-05-16)
  - Add wait checker for checking the exit code of a container ([#498](https://github.com/fabric8io/docker-maven-plugin/issues/498))
  - Check for exited container when doing wait checks ([#757](https://github.com/fabric8io/docker-maven-plugin/issues/757))
  - New assembly configuration "name" for specifying the directory which holds the assembly files ([#634](https://github.com/fabric8io/docker-maven-plugin/issues/634))
  - Add support for property replacement in external Dockerfiles ([#777](https://github.com/fabric8io/docker-maven-plugin/issues/777))

Please note that now filtering in an external Dockerfiles is switched on by default. This might interfere with Docker build args, so should switch filtering off with `<filter>false</filter>` in the `<build>` configuration if you have issues with this. See also the Documentation about [Filtering](https://dmp.fabric8.io/#build-filtering) for more Details.

* **0.20.1** (2017-03-29)
  - Tune log output for image names ([#737](https://github.com/fabric8io/docker-maven-plugin/issues/737))
  - Allow image with multiple path segments ([#694](https://github.com/fabric8io/docker-maven-plugin/issues/694))
  - Add support for PKCS#8 private keys in pem.key file. ([#730](https://github.com/fabric8io/docker-maven-plugin/issues/730))
  - Improve resource management for certificates and keys. ([#730](https://github.com/fabric8io/docker-maven-plugin/issues/730))
  - When using properties for configuration only build when `from` or `fromExt` is set ([#736](https://github.com/fabric8io/docker-maven-plugin/issues/736))
  - Add new mojo "docker:save" for saving the image to a file ([#687](https://github.com/fabric8io/docker-maven-plugin/issues/687))
  - Check whether a temporary tag could be removed and throw an error if not ([#725](https://github.com/fabric8io/docker-maven-plugin/issues/725))
  - Allow multi line matches in log output ([#628](https://github.com/fabric8io/docker-maven-plugin/issues/628))
  - Add a wait condition on a healthcheck when starting up containers ([#719](https://github.com/fabric8io/docker-maven-plugin/issues/719))
  - Don't use authentication from config when no "auth" is set ([#731](https://github.com/fabric8io/docker-maven-plugin/issues/731))
  
* **0.20.0** (2017-02-17)
  - Removed `build-nofork` and `source-nofork` in favor for a more direct solution which prevents forking of the lifecycle. Please refer the documentation, chapter "Assembly" for more information about this.

The experimental goals `build-nofork` and `source-nofork` have been removed again. Please use `build` and `source` directly when binding to execution phases.

* **0.19.1** (2017-02-09)

  - Fix handling of `run` commands from properties ([#684](https://github.com/fabric8io/docker-maven-plugin/issues/684))
  - Fix empty `<link>` causing `NullPointerException` ([#693](https://github.com/fabric8io/docker-maven-plugin/issues/693))

* **0.19.0** (2017-01-03)
  - Better log message when waiting for URL ([#640](https://github.com/fabric8io/docker-maven-plugin/issues/640))
  - Extended authentication for AWS ECR ([#663](https://github.com/fabric8io/docker-maven-plugin/issues/663))
  - Add two new goals: "volume-create" and "volume-remove" for volume handling independent of images.
  - Support for loading from an tar archive (option `<build><dockerArchive>`) ([#645](https://github.com/fabric8io/docker-maven-plugin/issues/645))
  - Support when both `dockerFileDir` and `dockerFile` are set and `dockerFile` is a relative path ([#624](https://github.com/fabric8io/docker-maven-plugin/issues/624))
  - Fix concurrency issue when writing into log files ([#652](https://github.com/fabric8io/docker-maven-plugin/issues/652))
  - Support any Docker build options ([#666](https://github.com/fabric8io/docker-maven-plugin/issues/666))

* **0.18.1** (2016-11-17)
  - Renamed `basedir` and `exportBasedir` in an `<assembly>` configuration to `targetDir` and `exportTargetDir` since this better reflects the purpose, i.e. the target in the Docker image to which the assembly is copied. The old name is still recognized but deprecated.
  - Fix issue with log statements which use a single argument form
  - Fix bug in HTTP wait configuration when using an external property handler ([#613](https://github.com/fabric8io/docker-maven-plugin/issues/613))
  - Fix NPE for "docker:log" when the container to log has already been stopped ([#612](https://github.com/fabric8io/docker-maven-plugin/issues/612))
  - Allow a protocol (tcp/udp) for the specification of a port ([#610](https://github.com/fabric8io/docker-maven-plugin/issues/610))

The following variables in the assembly configuration has been renamed for consistencies sake:

 * `basedir` --> `targetDir`
 * `exportBasedir` --> `exportTargetDir`

The old variable names are still accepted but will be removed for release 1.0

* **0.17.2** (2016-11-3)
  - Fix issues with an empty Docker config file

* **0.17.1** (2016-10-28)
  - Add initial [Docker compose](https://dmp.fabric8.io/#docker-compose) support ([#384](https://github.com/fabric8io/docker-maven-plugin/issues/384))
  - Made `docker:run` running in the foreground
  - Add lifecycle fork to package for `docker:build` and `docker:source` for ease of use. Introduced `docker:build-nofork` and `docker:source-nofork`
  - Removed lifecycle forks for all other Mojos ([#567](https://github.com/fabric8io/docker-maven-plugin/issues/567)) ([#599](https://github.com/fabric8io/docker-maven-plugin/issues/599))
  - Add new option `tarLongFileMode` for the assembly configuration to avoid warning for too long files ([#591](https://github.com/fabric8io/docker-maven-plugin/issues/591))
  - Add new option `tmpfs` for `<run>` to add mount pathes for temorary file systems ([#455](https://github.com/fabric8io/docker-maven-plugin/issues/455))
  - Changed `docker.image` to `docker.filter` and `<image>` to `<filter>`.

For 0.17 the lifecycle handling of the plugins has changed slightly. All forks to the _initialize_ phase have been removed since they collide with certain setups. Instead a fork to the _package_ phase has been introduced for `docker:build` and `docker:source` to make it easier for them to be consumed on the commandline (because otherwise at least `package` has to be added as goal so that the assembly could be constructed from the artifacts built). If you have these goals bound to an `<execution>` please use `build-nofork` and `source-nofork` instead, otherwise the package phase will be called twice.

Also the treatment of the Maven property `docker.image` has changed. This was supposed to be used as a filter which caused a lot of confusion if people accidentally put their Docker image names into this property. Now the property has no special meaning anymore, and you can use `docker.filter` now for filtering out a specific images to build. For the same reason the top-level configuration element `<image>` has been renamed to `<filter>`.

* **0.16.9** (2016-10-23)
  - Removed (undocumented) property `docker.image.name` which could be used to be inserted as a `%a` specifier part in an image name.
  - Fixed exposing of all property and port mappings ([#583](https://github.com/fabric8io/docker-maven-plugin/issues/583))
  - Fix concurrency issue on log wait ([#596](https://github.com/fabric8io/docker-maven-plugin/issues/596))
  - Add Dockerfile HEALTHCHECK support ([#594](https://github.com/fabric8io/docker-maven-plugin/issues/594))
  - Fix writing empty property files ([#592](https://github.com/fabric8io/docker-maven-plugin/issues/592))

* **0.16.8** (2016-10-14)
  - Allow multiple network links per `<link>` element ([#558](https://github.com/fabric8io/docker-maven-plugin/issues/558))
  - Fix startup of dependent containers when using links with specific container ids ([#586](https://github.com/fabric8io/docker-maven-plugin/issues/586))

* **0.16.7** (2016-10-07)
  - Even better logging

* **0.16.6** (2016-10-07)
  - Fix concurrency issues when doing a watch on logs ([#574](https://github.com/fabric8io/docker-maven-plugin/issues/574))
  - Break push with dedicated registry if temporary image tag already exists ([#575](https://github.com/fabric8io/docker-maven-plugin/issues/575))
  - Reduce log output for the non color case when pulling images ([#568](https://github.com/fabric8io/docker-maven-plugin/issues/568))
  - Add possibility to change colors in log messages
  - Don't print a progressbar when in batch mode (mvn -B) ([#564](https://github.com/fabric8io/docker-maven-plugin/issues/564))
  - Add `exposedProperty` key to change the alias part of the exposed container properties ([#557](https://github.com/fabric8io/docker-maven-plugin/issues/557))

* **0.16.5** (2016-09-27)
  - Refactored Docker connection parameter detection
  - Added a <fromExt> for extended definition of base images ([#572](https://github.com/fabric8io/docker-maven-plugin/issues/572))

* **0.16.4** (2016-09-26)
  - Fix issue with DOCKER_HOST coming from Docker Machine
  - Don't pull a 'scratch' base image ([#565](https://github.com/fabric8io/docker-maven-plugin/issues/565))
  - Fix handling when looking up non-existing containers ([#566](https://github.com/fabric8io/docker-maven-plugin/issues/566))

* **0.16.3** (2016-09-22)
  - Add 'allowAllHosts' to ping wait checker ([#559](https://github.com/fabric8io/docker-maven-plugin/issues/559))
  - Allow 'stopAllContainers' also as Maven properties ([#536](https://github.com/fabric8io/docker-maven-plugin/issues/536))
  - Use alias for stopping containers when naming strategy "alias" is used ([#536](https://github.com/fabric8io/docker-maven-plugin/issues/536))
  - New option 'startParallel' for docker:start to speedup execution ([#531](https://github.com/fabric8io/docker-maven-plugin/issues/531))
  - Tuned detection of docker host connection parameters to be more extensible

* **0.16.2** (2016-09-15)
  - Fixed naming of 'buildArgs' for `docker:build` (was `args` formerly)
  - Experimental Support for 'Docker for Windows' ([#523](https://github.com/fabric8io/docker-maven-plugin/issues/523))
  - Remove versions from custom lifecycle deps ([#539](https://github.com/fabric8io/docker-maven-plugin/issues/539))
  - Fix extra new line in logoutput ([#538](https://github.com/fabric8io/docker-maven-plugin/issues/538))

* **0.15.16** (2016-08-03)
  - Run 'stopContainer' in a Future to short circuit extra waiting ([#518](https://github.com/fabric8io/docker-maven-plugin/issues/518))
  - Don't pass `docker.buildArg` values that are empty ([#529](https://github.com/fabric8io/docker-maven-plugin/issues/529))
  - Add new implicit generated properties `docker.container.<alias>.net.<name>.ip` when custom networks are used ([#533](https://github.com/fabric8io/docker-maven-plugin/issues/533))

* **0.15.14** (2016-07-29)
  - Pattern match fix for multiline log output. Related to ([#259](https://github.com/fabric8io/docker-maven-plugin/issues/259))

* **0.15.13** (2016-07-29)
  - Add <securityOpts> for running containers in special security contexts ([#524](https://github.com/fabric8io/docker-maven-plugin/issues/524))
  - Add support for multiples network aliases ([#466](https://github.com/fabric8io/docker-maven-plugin/issues/466))

* **0.15.12** (2016-07-25)
  - API and documentation updates

* **0.15.11** (2016-07-20)
  - Invoke the `initialize` phase before docker goals ([#315](https://github.com/fabric8io/docker-maven-plugin/issues/315))
  - Allow images to only be pulled once per build (useful for reactor projects) ([#504](https://github.com/fabric8io/docker-maven-plugin/issues/504))
  - Allow retry of pushing a docker image in case of a 500 error ([#508](https://github.com/fabric8io/docker-maven-plugin/issues/508))
  - Add "ulimits" to run-configuration ([#484](https://github.com/fabric8io/docker-maven-plugin/issues/484))

* **0.15.10** (2016-07-19)
  - Don't do redirect when waiting on an HTTP port ([#499](https://github.com/fabric8io/docker-maven-plugin/issues/499))
  - Removed the container fetch limit of 100 and optimized getting containers by name and image ([#513](https://github.com/fabric8io/docker-maven-plugin/issues/513))

* **0.15.9** (2016-06-28)
  - Fixed issue when target directory does not exist yet ([#497](https://github.com/fabric8io/docker-maven-plugin/issues/497))

* **0.15.8** (2016-06-27)
  - Removed image configuration caching ([#495](https://github.com/fabric8io/docker-maven-plugin/issues/495))
  - Fix for tcp wait when used with Docker for Mac ([#430](https://github.com/fabric8io/docker-maven-plugin/issues/430))
  - Add warning when assembly is empty when watching a Docker image ([#490](https://github.com/fabric8io/docker-maven-plugin/issues/490))
  - Add `docker.skip.build`, `docker.skip.run`, `docker.skip.push` properties and
    renamed `docker.skipTags` to `docker.skip.tag` ([#483](https://github.com/fabric8io/docker-maven-plugin/issues/483))
  - Reverted jansi back to version 1.11 because of [this issue](https://github.com/fusesource/jansi/issues/58)
  - Add new assembly config options `permissions` for fine tuning permissions in the docker.tar ([#477](https://github.com/fabric8io/docker-maven-plugin/issues/477)). Deprecated `ignorePermissions`
    in favor of a `<permissions>ignore</permissions>`
  - Add auto creation of custom networks if the option `autoCreateCustomNetwork` is set ([#482](https://github.com/fabric8io/docker-maven-plugin/issues/482))
  - Support for docker machine added ([#481](https://github.com/fabric8io/docker-maven-plugin/issues/481))

* **0.15.7** (2016-06-09)
  - Add support for '.maven-dockerinclude' for including certain files in plain Dockerfile build ([#471](https://github.com/fabric8io/docker-maven-plugin/issues/471))
  - Add support for placeholders in image names.
  - Expose container id as Maven property `docker.container.<alias>.id` ([#412](https://github.com/fabric8io/docker-maven-plugin/issues/412))
  - Fix broken link in documentation ([#468](https://github.com/fabric8io/docker-maven-plugin/issues/468))

* **0.15.4** (2016-06-03)
  - Update dependencies: Apache HttpClient 4.5.2, JMockit 1.23, ...
  - Fix read-only bindings ([#462](https://github.com/fabric8io/docker-maven-plugin/issues/462))
  - Add 'shmSize' as option to the build config ([#463](https://github.com/fabric8io/docker-maven-plugin/issues/463))
  - Fixed issue with `memory` and `

* **0.15.3** (2016-05-27)
  - Add duration information when pulling, building and pushing images ([#313](https://github.com/fabric8io/docker-maven-plugin/issues/313))
  - Fixed logging to always use format strings ([#457](https://github.com/fabric8io/docker-maven-plugin/issues/457))
  - Allow extended image names ([#459](https://github.com/fabric8io/docker-maven-plugin/issues/459))

* **0.15.2** (2016-05-19)
  - More robust response stream parsing ([#436](https://github.com/fabric8io/docker-maven-plugin/issues/436))
  - Add `docker.dockerFileDir` and `docker.dockerFile` to the properties configuration provider. ([#438](https://github.com/fabric8io/docker-maven-plugin/issues/438))
  - Fix splitting of bind volumes for Windows pathes ([#443](https://github.com/fabric8io/docker-maven-plugin/issues/443))
  - Add new build config option `user` for switching the user at the end of the Dockerfile. `docker.user` can be used
    for the properties configuration provider ([#441](https://github.com/fabric8io/docker-maven-plugin/issues/441))
  - Include dot dirs when creating the build tar ([#446](https://github.com/fabric8io/docker-maven-plugin/issues/446))
  - Fix property handler with wait config but empty tcp wait connection ([#451](https://github.com/fabric8io/docker-maven-plugin/issues/451))

* **0.15.1** (2016-05-03)
  - Fix push / pull progress bar ([#91](https://github.com/fabric8io/docker-maven-plugin/issues/91))
  - Allow empty environment variable ([#434](https://github.com/fabric8io/docker-maven-plugin/issues/434))
  - Async log request get now their own HTTP client ([#344](https://github.com/fabric8io/docker-maven-plugin/issues/344)) ([#259](https://github.com/fabric8io/docker-maven-plugin/issues/259))

* **0.15.0** (2016-04-27)
  - Be more conservative when no "warnings" are returned on create ([#407](https://github.com/fabric8io/docker-maven-plugin/issues/407))
  - Fix parsing of timestamps with numeric timezone ([#410](https://github.com/fabric8io/docker-maven-plugin/issues/410))
  - Validate image names to fit Docker conventions ([#423](https://github.com/fabric8io/docker-maven-plugin/issues/423)) ([#419](https://github.com/fabric8io/docker-maven-plugin/issues/419))
  - Add support for builds args in external Dockerfiles ([#334](https://github.com/fabric8io/docker-maven-plugin/issues/334))
  - Move `dockerFileDir` to topLevel `<build>` and introduced `dockerFile` directive
   `build>assembly>dockerFileDir` is now deprecated and will be removed.
  - Add new packaging "docker" (build + run), "docker-build" (build only) and
    "docker-tar" (creating source)  ([#433](https://github.com/fabric8io/docker-maven-plugin/issues/433))
  - Add `docker:run` as an alias to `docker:start`
  - Expose certain container properties also as Maven properties. By default
    the format is `docker.container.<alias>.ip` for the internal IP address of container with alias `<alias>`.
    ([#198](https://github.com/fabric8io/docker-maven-plugin/issues/198))

* **0.14.2**
  - Introduce a mode `try` for `<cleanup>` so that an image gets removed if not being still used.
    This is the default now, which should be close enough to `true` (except that it won't fail the build
    when the image couldn't be removed) ([#401](https://github.com/fabric8io/docker-maven-plugin/issues/401))

* **0.14.1**
  - First (test) release performed with a fabric8 CD pipeline. No new features.

* **0.14.0**
  - Add support for Docker network and `host`, `bridge` and `container` network modes ([#335](https://github.com/fabric8io/docker-maven-plugin/issues/335))
  - Add support for older Maven versions, minimum required version is now 3.0.5 ([#290](https://github.com/fabric8io/docker-maven-plugin/issues/290))
  - Update to maven-assembly-plugin 2.6 which fixes issue with line endings on windows ([#127](https://github.com/fabric8io/docker-maven-plugin/issues/127))
  - Disabled color output on Windows because ANSI emulation can't be enabled in Maven's sl4j logger which
    caches system out/err
  - Moved to [fabric8io](https://github.com/orgs/fabric8io/dashboard) as GitHub organization which implies
    also changes in the maven coordinates (Maven group-id is now **io.fabric8**)
  - Fix wait section in samples ([#385](https://github.com/fabric8io/docker-maven-plugin/issues/385))
  - Add logging configuration to property handler
  - Add support for a logging driver ([#379](https://github.com/fabric8io/docker-maven-plugin/issues/379))

With version `0.14.0` this plugin moved to the [fabric8](http://fabric8.io) community in order to provide
even better services. This include a change in the Maven coordinates. I.e. the Maven group id is now **io.fabric8**
(formerly: "org.jolokia"). Please adapt your pom files accordingly.

* **0.13.9**
  - Check also registry stored with an `https` prefix ([#367](https://github.com/fabric8io/docker-maven-plugin/issues/367))
  - Don't stop containers not started by the project during parallel reactor builds ([#372](https://github.com/fabric8io/docker-maven-plugin/issues/372))

* **0.13.8**
  - Add option `nocache` to build configuration ([#348](https://github.com/fabric8io/docker-maven-plugin/issues/348))
  - Add system property `docker.nocache` to disable build caching globally ([#349](https://github.com/fabric8io/docker-maven-plugin/issues/349))
  - Add support for '.maven-dockerignore' for excluding certain files in plain Dockerfile build ([#362](https://github.com/fabric8io/docker-maven-plugin/issues/362))
  - If naming strategy is "alias" stop only the container with the given alias with `docker:stop` ([#359](https://github.com/fabric8io/docker-maven-plugin/issues/359))
  - Fix that containers without d-m-p label where still stopped
  - Add support for OpenShift login (use `-DuseOpenShiftAuth` for enabling this) ([#350](https://github.com/fabric8io/docker-maven-plugin/issues/350))
  - Add support for dedicated pull and push registry configuration respectively ([#351](https://github.com/fabric8io/docker-maven-plugin/issues/351))

* **0.13.7**
  - Fix default for "cleanup" in build configuration to `true` (as documented) ([#338](https://github.com/fabric8io/docker-maven-plugin/issues/338))
  - Fix dynamic host property update in port mapping ([#323](https://github.com/fabric8io/docker-maven-plugin/issues/323))
  - New goal 'docker:source' for attaching a Docker tar archive to the Maven project with an classifier "docker-<alias>" ([#311](https://github.com/fabric8io/docker-maven-plugin/issues/311))
  - Be more careful with chowning the user when <user> is used in an assembly ([#336](https://github.com/fabric8io/docker-maven-plugin/issues/336))
  - Move VOLUME to the end of the Dockerfile to allow initialization via RUN commands ([#341](https://github.com/fabric8io/docker-maven-plugin/issues/341))
  - Allow multiple configurations with different Docker hosts again ([#320](https://github.com/fabric8io/docker-maven-plugin/issues/320))
  - `docker:start` blocks now only when system property docker.follow is given ([#249](https://github.com/fabric8io/docker-maven-plugin/issues/249))
  - `docker:stop` only stops containers started by this plugin by default ([#87](https://github.com/fabric8io/docker-maven-plugin/issues/87))
  - Lookup `~/.docker/config.json` for registry credentials as fallback ([#147](https://github.com/fabric8io/docker-maven-plugin/issues/147))

* **0.13.6**
  - Don't use user from image when pulling base images ([#147](https://github.com/fabric8io/docker-maven-plugin/issues/147))
  - Add a new assembly descriptor reference  `hawt-app` for using assemblies created by
    [hawt-app](https://github.com/fabric8io/fabric8/tree/master/hawt-app-maven-plugin)

* **0.13.5**
  - Improvements for `docker:watch` ([#288](https://github.com/fabric8io/docker-maven-plugin/issues/288))
  - Add parameter `kill` to `<watch>` configuration for waiting before
    sending SIGKILL when stopping containers ([#293](https://github.com/fabric8io/docker-maven-plugin/issues/293))
  - Add `file` for `<log>` to store the logout put in a file. Use
    `docker.logStdout` to show logs nevertheless to stdout ([#287](https://github.com/fabric8io/docker-maven-plugin/issues/287))
  - Support `watchMode == copy` for copying changed assembly files
    into a running container ([#268](https://github.com/fabric8io/docker-maven-plugin/issues/268))
  - Add a `target/classpath` file to the assembly as `classpath` for
    `artifact-with-dependencies` predefined assembly descriptor ([#283](https://github.com/fabric8io/docker-maven-plugin/issues/283))
  - Disable Apache HTTP Client retry in WaitUtil ([#297](https://github.com/fabric8io/docker-maven-plugin/issues/297))

* **0.13.4**
  - Support explicit exec arguments for `start.cmd` and
    `start.entrypoint`. ([#253](https://github.com/fabric8io/docker-maven-plugin/issues/253))
  - Fix processing of split chunked JSON responses
    ([#259](https://github.com/fabric8io/docker-maven-plugin/issues/259))
  - Fix for default registry handling. Again and
    again. ([#261](https://github.com/fabric8io/docker-maven-plugin/issues/261))
  - Allow `runCmds` to be compressed into a single command with the
    build config option
    `optimise`. ([#263](https://github.com/fabric8io/docker-maven-plugin/issues/263))
  - Proper error message when default timeout is hit while waiting
    ([#274](https://github.com/fabric8io/docker-maven-plugin/issues/274))
  - Add proper error message when docker host URL is malformed
    ([#277](https://github.com/fabric8io/docker-maven-plugin/issues/277))
  - If no wait condition is given in wait continue immediately
    ([#276](https://github.com/fabric8io/docker-maven-plugin/issues/276))
  - Add logic to specify exec commands during postStart and preStop
    ([#272](https://github.com/fabric8io/docker-maven-plugin/issues/272))
  - Fixed docker:watch bug when watching on plain files

* **0.13.3**
  - Allow dangling images to be cleaned up after build
    ([#20](https://github.com/fabric8io/docker-maven-plugin/issues/20))
  - Adapt order of WORKDIR and RUN when building images
    ([#222](https://github.com/fabric8io/docker-maven-plugin/issues/222))
  - Allow 'build' and/or 'run' configuration to be skipped
    ([#207](https://github.com/fabric8io/docker-maven-plugin/issues/207))
  - Refactored to use 'inspect' instead of 'list' for checking the
    existence of an image
    ([#230](https://github.com/fabric8io/docker-maven-plugin/issues/230))
  - Refactored ApacheHttpClientDelegate to avoid leaking connections
    ([#232](https://github.com/fabric8io/docker-maven-plugin/issues/232))
  - Allow empty `build` or `assembly` elements
    ([#214](https://github.com/fabric8io/docker-maven-plugin/issues/214))
    ([#236](https://github.com/fabric8io/docker-maven-plugin/issues/236))
  - Add new configuration parameter 'maxConnections' to allow to
    specify the number of parallel connections to the Docker
    Host. Default: 100
    ([#254](https://github.com/fabric8io/docker-maven-plugin/issues/254))
  - Allow multiple containers of the same image to be linked
    ([#182](https://github.com/fabric8io/docker-maven-plugin/issues/182))
  - HTTP method and status code can be specified when waiting on an
    HTTP URL
    ([#258](https://github.com/fabric8io/docker-maven-plugin/issues/258))
  - Introduced global `portPropertyFile` setting
    ([#90](https://github.com/fabric8io/docker-maven-plugin/issues/90))
  - Allow the container's host ip to be bound to a maven property and
    exported

* **0.13.2**
  - "run" directives can be added to the Dockerfile
    ([#191](https://github.com/fabric8io/docker-maven-plugin/issues/191))
  - Support user information in wait URL
    ([#211](https://github.com/fabric8io/docker-maven-plugin/issues/211))
  - Stop started container in case of an error during startup
    ([#217](https://github.com/fabric8io/docker-maven-plugin/issues/217))
  - Allow linking to external containers
    ([#195](https://github.com/fabric8io/docker-maven-plugin/issues/195))
  - Allow volume mounting from external containers
    ([#73](https://github.com/fabric8io/docker-maven-plugin/issues/73))

* **0.13.1**
  - Allow autoPull to be forced on docker:build and docker:start
    ([#96](https://github.com/fabric8io/docker-maven-plugin/issues/96))
  - Respect username when looking up credentials for a Docker registry
    ([#174](https://github.com/fabric8io/docker-maven-plugin/issues/174))
  - Add "force=1" to push for Fedora/CentOs images allowing to push to
    docker hub

Note that the default registry has been changed to `docker.io` as
docker hub doesn't use `registry.hub.docker.com` as the default
registry and refused to authenticate against this registry. For
backward compatibility reasons `registry.hub.docker.com`,
`index.docker.io` and `docker.io` can be used as a server id in
`~/.m2/settings.xml` for the default credentials for pushing without
registry to Docker hub.

* **0.13.0**
  - Add `docker:watch`
    ([#187](https://github.com/fabric8io/docker-maven-plugin/issues/187))
  - Allow `extraHosts` IPs to be resolved at runtime
    ([#196](https://github.com/fabric8io/docker-maven-plugin/issues/196))
  - Add `workDir` as configuration option to `<build>`
    ([#204](https://github.com/fabric8io/docker-maven-plugin/issues/204))
  - Fix problem with log output and wait
    ([#200](https://github.com/fabric8io/docker-maven-plugin/issues/200))
  - Don't verify SSL server certificates if `DOCKER_TLS_VERIFY` is not
    set
    ([#192](https://github.com/fabric8io/docker-maven-plugin/issues/192))
  - For bind path on Windows machines
    ([#188](https://github.com/fabric8io/docker-maven-plugin/issues/188))
  - No 'from' required when using a Dockerfile
    ([#201](https://github.com/fabric8io/docker-maven-plugin/issues/201))
  - Support for LABEL for build and run.

Note that since version 0.13.0 this plugin requires Docker API version v1.17 or later in order to support labels.

The watch feature has changed: Instead of using paramters like
`docker.watch` or `docker.watch.interval` for `docker:start` a
dedicated `docker:watch` has been introduced. Also the
`<run><watch>...</watch></run>` configuration has been moved one level
up so that `<watch>` and `<run>` are on the same level. Please refer
to the [manual](manual.md#watching-for-image-changes) for an in depth
explanation of the much enhanced watch functionality.

* **0.12.0**
  - Allow CMD and ENTRYPOINT with shell and exec arguments
    ([#130](https://github.com/fabric8io/docker-maven-plugin/issues/130))
    ([#149](https://github.com/fabric8io/docker-maven-plugin/issues/149))
  - Unix Socket support
    ([#179](https://github.com/fabric8io/docker-maven-plugin/issues/179))
  - Add a new parameter 'skipTags' for avoiding configured tagging of
    images
    ([#145](https://github.com/fabric8io/docker-maven-plugin/issues/145))
  - Break build if log check or URL check runs into a timeout
    ([#173](https://github.com/fabric8io/docker-maven-plugin/issues/173))

Please note that for consistencies sake `<command>` has been renamed
to `<cmd>` which contains inner elements to match better the
equivalent Dockerfile argument. The update should be trivial and easy
to spot since a build will croak immediately.

The old format

````xml
<build>
  <command>java -jar /server.jar</command>
</build>
````

becomes now

````xml
<build>
  <cmd>
    <exec>
      <arg>java</arg>
      <arg>-jar</arg>
      <arg>/server.jar</arg>
    </exec>
  </cmd>
</build>
````

or

````xml
<build>
  <cmd>
    <shell>java -jar /server.jar</shell>
  </cmd>
</build>
````

depending on whether you prefer the `exec` or `shell` form.

* **0.11.5**
  - Fix problem with http:// URLs when a CERT path is set
  - Fix warnings when parsing a pull response
  - Add a new parameter 'docker.follow' which makes a `docker:start`
    blocking until the CTRL-C is pressed
    ([#176](https://github.com/fabric8io/docker-maven-plugin/issues/176))
  - Add a `user` parameter to the assembly configuration so that the
    added files are created for this user
  - Fix problem when creating intermediate archive for collecting
    assembly files introduced with #139. The container can be now set
    with "mode" in the assembly configuration with the possible values
    `dir`, `tar`, `tgz` and `zip`
    ([#171](https://github.com/fabric8io/docker-maven-plugin/issues/171))
  - Workaround Docker problem when using an implicit registry
    `index.docker.io` when no registry is explicitly given.
  - Fixed references to docker hub in documentation
    ([#169](https://github.com/fabric8io/docker-maven-plugin/issues/169))
  - Fixed registry authentication lookup
    ([#146](https://github.com/fabric8io/docker-maven-plugin/issues/146))

* **0.11.4**
  - Fixed documentation for available properties
  - Changed property `docker.assembly.exportBase` to
    `docker.assembly.exportBaseDir`
    ([#164](https://github.com/fabric8io/docker-maven-plugin/issues/164))
  - Changed default behaviour of `exportBaseDir` (true if no base
    image used with `from`, false otherwise)
  - Fix log messages getting cut off in the build
    ([#163](https://github.com/fabric8io/docker-maven-plugin/issues/163))
  - Allow system properties to overwrite dynamic port mapping
    ([#161](https://github.com/fabric8io/docker-maven-plugin/issues/161))
  - Fix for empty authentication when pushing to registries
    ([#102](https://github.com/fabric8io/docker-maven-plugin/issues/102))
  - Added watch mode for images with `-Ddocker.watch`
    ([#141](https://github.com/fabric8io/docker-maven-plugin/issues/141))
  - Added support for inline assemblies (#157, #158)
  - Add support for variable substitution is environment declarations
    ([#137](https://github.com/fabric8io/docker-maven-plugin/issues/137))
  - Use Tar archive as intermediate container when creating image ([#139](https://github.com/fabric8io/docker-maven-plugin/issues/139))
  - Better error handling for Docker errors wrapped in JSON response
    only
    ([#167](https://github.com/fabric8io/docker-maven-plugin/issues/167))

* **0.11.3**
  - Add support for removeVolumes in `docker:stop` configuration
    ([#120](https://github.com/fabric8io/docker-maven-plugin/issues/120))
  - Add support for setting a custom maintainer in images
    ([#117](https://github.com/fabric8io/docker-maven-plugin/issues/117))
  - Allow containers to be named using
    `<namingStrategy>alias</namingStrategy>` when started
    ([#48](https://github.com/fabric8io/docker-maven-plugin/issues/48))
  - Add new global property 'docker.verbose' for switching verbose
    image build output
    ([#36](https://github.com/fabric8io/docker-maven-plugin/issues/36))
  - Add support for environment variables specified in a property file
    ([#128](https://github.com/fabric8io/docker-maven-plugin/issues/128))
  - Documentation improvements (#107, #121)
  - Allow to use a dockerFileDir without any assembly

* **0.11.2**
  - Fix maven parse error when specifying restart policy
    ([#99](https://github.com/fabric8io/docker-maven-plugin/issues/99))
  - Allow host names to be used in port bindings
    ([#101](https://github.com/fabric8io/docker-maven-plugin/issues/101))
  - Add support for tagging at build and push time
    ([#104](https://github.com/fabric8io/docker-maven-plugin/issues/104))
  - Use correct output dir during multi-project builds
    ([#97](https://github.com/fabric8io/docker-maven-plugin/issues/97))
  - `descriptor` and `descriptorRef` in the assembly configuration are
    now optional
    ([#66](https://github.com/fabric8io/docker-maven-plugin/issues/66))
  - Fix NPE when filtering enabled during assembly creation
    ([#82](https://github.com/fabric8io/docker-maven-plugin/issues/82))
  - Allow `${project.build.finalName}` to be overridden when using a
    pre-packaged assembly descriptor for artifacts
    ([#111](https://github.com/fabric8io/docker-maven-plugin/issues/111))

* **0.11.1**
  - Add support for binding UDP ports
    ([#83](https://github.com/fabric8io/docker-maven-plugin/issues/83))
  - "Entrypoint" supports now arguments
    ([#84](https://github.com/fabric8io/docker-maven-plugin/issues/84))
  - Fix basedir for multi module projects
    ([#89](https://github.com/fabric8io/docker-maven-plugin/issues/89))
  - Pull base images before building when "autoPull" is switched on
    (#76, #77, #88)
  - Fix for stopping containers without tag
    ([#86](https://github.com/fabric8io/docker-maven-plugin/issues/86))

* **0.11.0**
  - Add support for binding/exporting containers during startup
    ([#55](https://github.com/fabric8io/docker-maven-plugin/issues/55))
  - Provide better control of the build assembly configuration. In
    addition, the plugin will now search for assembly descriptors in
    `src/main/docker`. This default can be overridden via the global
    configuration option `sourceDirectory`.
  - An external `Dockerfile` can now be specified to build an image.
  - When "creating" containers they get now all host configuration
    instead of during "start". This is the default behaviour since
    v1.15 while the older variant where the host configuration is fed
    into the "start" call is deprecated and will go away.
  - Allow selecting the API version with the configuration
    "apiVersion".  Default and minimum API version is now "v1.15"
  - A registry can be specified as system property `docker.registry`
    or environment variable `DOCKER_REGISTRY`
    ([#26](https://github.com/fabric8io/docker-maven-plugin/issues/26))
  - Add new wait parameter `shutdown` which allows to specify the
    amount of time to wait between stopping a container and removing
    it ([#54](https://github.com/fabric8io/docker-maven-plugin/issues/54))

Please note, that the syntax for binding volumes from another
container has changed slightly in 0.10.6.  See
"[Volume binding](manual.md#volume-binding)" for details but in short:

````xml
<run>
  <volumes>
    <from>data</from>
    <from>fabric8/demo</from>
  </volumes>
....
</run>
````

becomes

````xml
<run>
  <volumes>
    <from>
      <image>data</image>
      <image>fabric8/demo</image>
    </from>
  </volumes>
....
</run>
````

The syntax for specifying the build assembly configuration has also
changed. See "[Build Assembly] (manual.md#build-assembly)" for details
but in short:

````xml
<build>
  ...
  <exportDir>/export</exportDir>
  <assemblyDescriptor>src/main/docker/assembly.xml</assemblyDescriptor>
</build>
````

becomes

````xml
<build>
  ...
  <assembly>
    <basedir>/export</basedir>
    <descriptor>assembly.xml</descriptor>
  </assembly>
</build>
````

* **0.10.5**
  - Add hooks for external configurations
  - Add property based configuration for images
    ([#42](https://github.com/fabric8io/docker-maven-plugin/issues/42))
  - Add new goal `docker:logs` for showing logs of configured
    containers
    ([#49](https://github.com/fabric8io/docker-maven-plugin/issues/49))
  - Support for showing logs during `docker:start`
    ([#8](https://github.com/fabric8io/docker-maven-plugin/issues/8))
  - Use `COPY` instead of `ADD` when putting a Maven assembly into the
    container
    ([#53](https://github.com/fabric8io/docker-maven-plugin/issues/53))
  - If `exportDir` is `/` then do not actually export (since it
    doesn't make much sense) (see #62)

* **0.10.4**
  - Restructured and updated documentation
  - Fixed push issue when using a private registry
    ([#40](https://github.com/fabric8io/docker-maven-plugin/issues/40))
  - Add support for binding to an arbitrary host IP
    ([#39](https://github.com/fabric8io/docker-maven-plugin/issues/39))

* **0.10.3**
  - Added "remove" goal for cleaning up images
  - Allow "stop" also as standalone goal for stopping all managed
    builds

* **0.10.2**
  - Support for SSL Authentication with Docker 1.3. Plugin will
    respect `DOCKER_CERT_PATH` with fallback to `~/.docker/`.  The
    plugin configuration `certPath` can be used, too and has the
    highest priority.
  - Getting rid of UniRest, using
    [Apache HttpComponents](http://hc.apache.org/) exclusively for
    contacting the Docker host.
  - Support for linking of containers (see the configuration in the
    [shootout-docker-maven](https://github.com/fabric8io/shootout-docker-maven/blob/master/pom.xml)
    POM) Images can be specified in any order, the plugin takes care
    of the right startup order when running containers.
  - Support for waiting on a container's log output before continuing

## 0.9.x Series

Original configuration syntax (as described in the old
[README](readme-0.9.x.md))

* **0.9.12**
  - Fixed push issue when using a private registry
    ([#40](https://github.com/fabric8io/docker-maven-plugin/issues/40))

* **0.9.11**
  - Support for SSL Authentication with Docker 1.3. Plugin will
    respect `DOCKER_CERT_PATH` with fallback to `~/.docker/`.  The
    plugin configuration `certPath` can be used, too and has the
    highest priority.<|MERGE_RESOLUTION|>--- conflicted
+++ resolved
@@ -3,11 +3,8 @@
   - Automatically create parent directories of portPropertyFile path
   - Added support for `platform` attribute of a container in the docker-compose configuration.
   - `docker:push` failed with build `ARG` in `FROM` ([1778](https://github.com/fabric8io/docker-maven-plugin/issues/1778))
-<<<<<<< HEAD
   - Add the possibility to give secret to buildx build ([1798](https://github.com/fabric8io/docker-maven-plugin/issues/1798)
-=======
   - `FROM` can reference `ARG` that references other `ARG` ([1800](https://github.com/fabric8io/docker-maven-plugin/issues/1800))
->>>>>>> 7971f733
   
 * **0.44.0** (2024-02-17):
   - Add new option "useDefaultExclusion" for build configuration to handle exclusion of hidden files ([1708](https://github.com/fabric8io/docker-maven-plugin/issues/1708))
