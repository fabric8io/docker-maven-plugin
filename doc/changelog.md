# ChangeLog

* **0.21-SNAPSHOT**
  - Fix NPE when detecting cert paths (#764)
  - Fix `skipDockerMachine` (#759)
  - Fix property config handler to work also with dockerFile and dockerFileDir (#790)
  - Fix `dockerFile` option when pointing to another Dockerfile name (#784)
  - Allow comma separated list of container names in dependsOn elements (#810)
  - Trim whitespace and ignore empty elements in build configuration ports, runCmds, tags, volumes (#816)
  - Trim whitespace and ignore empty elements in run configuration ports (#816)
  - Fix "useAllReactorProjects" in assembly (#812)
<<<<<<< HEAD
=======
  - Add ECDSA support (#824)
>>>>>>> 077b3619
  
* **0.21.0** (2017-05-16)
  - Add wait checker for checking the exit code of a container ([#498](https://github.com/fabric8io/docker-maven-plugin/issues/498))
  - Check for exited container when doing wait checks ([#757](https://github.com/fabric8io/docker-maven-plugin/issues/757))
  - New assembly configuration "name" for specifying the directory which holds the assembly files ([#634](https://github.com/fabric8io/docker-maven-plugin/issues/634))
  - Add support for property replacement in external Dockerfiles ([#777](https://github.com/fabric8io/docker-maven-plugin/issues/777))

Please note that now filtering in an external Dockerfiles is switched on by default. This might interfere with Docker build args, so should switch filtering off with `<filter>false</filter>` in the `<build>` configuration if you have issues with this. See also the Documentation about [Filtering](https://dmp.fabric8.io/#build-filtering) for more Details.

* **0.20.1** (2017-03-29)
  - Tune log output for image names ([#737](https://github.com/fabric8io/docker-maven-plugin/issues/737))
  - Allow image with multiple path segments ([#694](https://github.com/fabric8io/docker-maven-plugin/issues/694))
  - Add support for PKCS#8 private keys in pem.key file. ([#730](https://github.com/fabric8io/docker-maven-plugin/issues/730))
  - Improve resource management for certificates and keys. ([#730](https://github.com/fabric8io/docker-maven-plugin/issues/730))
  - When using properties for configuration only build when `from` or `fromExt` is set ([#736](https://github.com/fabric8io/docker-maven-plugin/issues/736))
  - Add new mojo "docker:save" for saving the image to a file ([#687](https://github.com/fabric8io/docker-maven-plugin/issues/687))
  - Check whether a temporary tag could be removed and throw an error if not ([#725](https://github.com/fabric8io/docker-maven-plugin/issues/725))
  - Allow multi line matches in log output ([#628](https://github.com/fabric8io/docker-maven-plugin/issues/628))
  - Add a wait condition on a healthcheck when starting up containers ([#719](https://github.com/fabric8io/docker-maven-plugin/issues/719))
  - Don't use authentication from config when no "auth" is set ([#731](https://github.com/fabric8io/docker-maven-plugin/issues/731))

* **0.20.0** (2017-02-17)
  - Removed `build-nofork` and `source-nofork` in favor for a more direct solution which prevents forking of the lifecycle. Please refer the documentation, chapter "Assembly" for more information about this.

The experimental goals `build-nofork` and `source-nofork` have been removed again. Please use `build` and `source` directly when binding to execution phases.

* **0.19.1** (2017-02-09)

  - Fix handling of `run` commands from properties ([#684](https://github.com/fabric8io/docker-maven-plugin/issues/684))
  - Fix empty `<link>` causing `NullPointerException` ([#693](https://github.com/fabric8io/docker-maven-plugin/issues/693))

* **0.19.0** (2017-01-03)
  - Better log message when waiting for URL ([#640](https://github.com/fabric8io/docker-maven-plugin/issues/640))
  - Extended authentication for AWS ECR ([#663](https://github.com/fabric8io/docker-maven-plugin/issues/663))
  - Add two new goals: "volume-create" and "volume-remove" for volume handling independent of images.
  - Support for loading from an tar archive (option `<build><dockerArchive>`) ([#645](https://github.com/fabric8io/docker-maven-plugin/issues/645))
  - Support when both `dockerFileDir` and `dockerFile` are set and `dockerFile` is a relative path ([#624](https://github.com/fabric8io/docker-maven-plugin/issues/624))
  - Fix concurrency issue when writing into log files ([#652](https://github.com/fabric8io/docker-maven-plugin/issues/652))
  - Support any Docker build options ([#666](https://github.com/fabric8io/docker-maven-plugin/issues/666))

* **0.18.1** (2016-11-17)
  - Renamed `basedir` and `exportBasedir` in an `<assembly>` configuration to `targetDir` and `exportTargetDir` since this better reflects the purpose, i.e. the target in the Docker image to which the assembly is copied. The old name is still recognized but deprecated.
  - Fix issue with log statements which use a single argument form
  - Fix bug in HTTP wait configuration when using an external property handler ([#613](https://github.com/fabric8io/docker-maven-plugin/issues/613))
  - Fix NPE for "docker:log" when the container to log has already been stopped ([#612](https://github.com/fabric8io/docker-maven-plugin/issues/612))
  - Allow a protocol (tcp/udp) for the specification of a port ([#610](https://github.com/fabric8io/docker-maven-plugin/issues/610))

The following variables in the assembly configuration has been renamed for consistencies sake:

 * `basedir` --> `targetDir`
 * `exportBasedir` --> `exportTargetDir`

The old variable names are still accepted but will be removed for release 1.0

* **0.17.2** (2016-11-3)
  - Fix issues with an empty Docker config file

* **0.17.1** (2016-10-28)
  - Add initial [Docker compose](https://dmp.fabric8.io/#docker-compose) support ([#384](https://github.com/fabric8io/docker-maven-plugin/issues/384))
  - Made `docker:run` running in the foreground
  - Add lifecycle fork to package for `docker:build` and `docker:source` for ease of use. Introduced `docker:build-nofork` and `docker:source-nofork`
  - Removed lifecycle forks for all other Mojos ([#567](https://github.com/fabric8io/docker-maven-plugin/issues/567)) ([#599](https://github.com/fabric8io/docker-maven-plugin/issues/599))
  - Add new option `tarLongFileMode` for the assembly configuration to avoid warning for too long files ([#591](https://github.com/fabric8io/docker-maven-plugin/issues/591))
  - Add new option `tmpfs` for `<run>` to add mount pathes for temorary file systems ([#455](https://github.com/fabric8io/docker-maven-plugin/issues/455))
  - Changed `docker.image` to `docker.filter` and `<image>` to `<filter>`.

For 0.17 the lifecycle handling of the plugins has changed slightly. All forks to the _initialize_ phase have been removed since they collide with certain setups. Instead a fork to the _package_ phase has been introduced for `docker:build` and `docker:source` to make it easier for them to be consumed on the commandline (because otherwise at least `package` has to be added as goal so that the assembly could be constructed from the artifacts built). If you have these goals bound to an `<execution>` please use `build-nofork` and `source-nofork` instead, otherwise the package phase will be called twice.

Also the treatment of the Maven property `docker.image` has changed. This was supposed to be used as a filter which caused a lot of confusion if people accidentally put their Docker image names into this property. Now the property has no special meaning anymore, and you can use `docker.filter` now for filtering out a specific images to build. For the same reason the top-level configuration element `<image>` has been renamed to `<filter>`.

* **0.16.9** (2016-10-23)
  - Removed (undocumented) property `docker.image.name` which could be used to be inserted as a `%a` specifier part in an image name.
  - Fixed exposing of all property and port mappings ([#583](https://github.com/fabric8io/docker-maven-plugin/issues/583))
  - Fix concurrency issue on log wait ([#596](https://github.com/fabric8io/docker-maven-plugin/issues/596))
  - Add Dockerfile HEALTHCHECK support ([#594](https://github.com/fabric8io/docker-maven-plugin/issues/594))
  - Fix writing empty property files ([#592](https://github.com/fabric8io/docker-maven-plugin/issues/592))

* **0.16.8** (2016-10-14)
  - Allow multiple network links per `<link>` element ([#558](https://github.com/fabric8io/docker-maven-plugin/issues/558))
  - Fix startup of dependent containers when using links with specific container ids ([#586](https://github.com/fabric8io/docker-maven-plugin/issues/586))

* **0.16.7** (2016-10-07)
  - Even better logging

* **0.16.6** (2016-10-07)
  - Fix concurrency issues when doing a watch on logs ([#574](https://github.com/fabric8io/docker-maven-plugin/issues/574))
  - Break push with dedicated registry if temporary image tag already exists ([#575](https://github.com/fabric8io/docker-maven-plugin/issues/575))
  - Reduce log output for the non color case when pulling images ([#568](https://github.com/fabric8io/docker-maven-plugin/issues/568))
  - Add possibility to change colors in log messages
  - Don't print a progressbar when in batch mode (mvn -B) ([#564](https://github.com/fabric8io/docker-maven-plugin/issues/564))
  - Add `exposedProperty` key to change the alias part of the exposed container properties ([#557](https://github.com/fabric8io/docker-maven-plugin/issues/557))

* **0.16.5** (2016-09-27)
  - Refactored Docker connection parameter detection
  - Added a <fromExt> for extended definition of base images ([#572](https://github.com/fabric8io/docker-maven-plugin/issues/572))

* **0.16.4** (2016-09-26)
  - Fix issue with DOCKER_HOST coming from Docker Machine
  - Don't pull a 'scratch' base image ([#565](https://github.com/fabric8io/docker-maven-plugin/issues/565))
  - Fix handling when looking up non-existing containers ([#566](https://github.com/fabric8io/docker-maven-plugin/issues/566))

* **0.16.3** (2016-09-22)
  - Add 'allowAllHosts' to ping wait checker ([#559](https://github.com/fabric8io/docker-maven-plugin/issues/559))
  - Allow 'stopAllContainers' also as Maven properties ([#536](https://github.com/fabric8io/docker-maven-plugin/issues/536))
  - Use alias for stopping containers when naming strategy "alias" is used ([#536](https://github.com/fabric8io/docker-maven-plugin/issues/536))
  - New option 'startParallel' for docker:start to speedup execution ([#531](https://github.com/fabric8io/docker-maven-plugin/issues/531))
  - Tuned detection of docker host connection parameters to be more extensible

* **0.16.2** (2016-09-15)
  - Fixed naming of 'buildArgs' for `docker:build` (was `args` formerly)
  - Experimental Support for 'Docker for Windows' ([#523](https://github.com/fabric8io/docker-maven-plugin/issues/523))
  - Remove versions from custom lifecycle deps ([#539](https://github.com/fabric8io/docker-maven-plugin/issues/539))
  - Fix extra new line in logoutput ([#538](https://github.com/fabric8io/docker-maven-plugin/issues/538))

* **0.15.16** (2016-08-03)
  - Run 'stopContainer' in a Future to short circuit extra waiting ([#518](https://github.com/fabric8io/docker-maven-plugin/issues/518))
  - Don't pass `docker.buildArg` values that are empty ([#529](https://github.com/fabric8io/docker-maven-plugin/issues/529))
  - Add new implicit generated properties `docker.container.<alias>.net.<name>.ip` when custom networks are used ([#533](https://github.com/fabric8io/docker-maven-plugin/issues/533))

* **0.15.14** (2016-07-29)
  - Pattern match fix for multiline log output. Related to ([#259](https://github.com/fabric8io/docker-maven-plugin/issues/259))

* **0.15.13** (2016-07-29)
  - Add <securityOpts> for running containers in special security contexts ([#524](https://github.com/fabric8io/docker-maven-plugin/issues/524))
  - Add support for multiples network aliases ([#466](https://github.com/fabric8io/docker-maven-plugin/issues/466))

* **0.15.12** (2016-07-25)
  - API and documentation updates

* **0.15.11** (2016-07-20)
  - Invoke the `initialize` phase before docker goals ([#315](https://github.com/fabric8io/docker-maven-plugin/issues/315))
  - Allow images to only be pulled once per build (useful for reactor projects) ([#504](https://github.com/fabric8io/docker-maven-plugin/issues/504))
  - Allow retry of pushing a docker image in case of a 500 error ([#508](https://github.com/fabric8io/docker-maven-plugin/issues/508))
  - Add "ulimits" to run-configuration ([#484](https://github.com/fabric8io/docker-maven-plugin/issues/484))

* **0.15.10** (2016-07-19)
  - Don't do redirect when waiting on an HTTP port ([#499](https://github.com/fabric8io/docker-maven-plugin/issues/499))
  - Removed the container fetch limit of 100 and optimized getting containers by name and image ([#513](https://github.com/fabric8io/docker-maven-plugin/issues/513))

* **0.15.9** (2016-06-28)
  - Fixed issue when target directory does not exist yet ([#497](https://github.com/fabric8io/docker-maven-plugin/issues/497))

* **0.15.8** (2016-06-27)
  - Removed image configuration caching ([#495](https://github.com/fabric8io/docker-maven-plugin/issues/495))
  - Fix for tcp wait when used with Docker for Mac ([#430](https://github.com/fabric8io/docker-maven-plugin/issues/430))
  - Add warning when assembly is empty when watching a Docker image ([#490](https://github.com/fabric8io/docker-maven-plugin/issues/490))
  - Add `docker.skip.build`, `docker.skip.run`, `docker.skip.push` properties and
    renamed `docker.skipTags` to `docker.skip.tag` ([#483](https://github.com/fabric8io/docker-maven-plugin/issues/483))
  - Reverted jansi back to version 1.11 because of [this issue](https://github.com/fusesource/jansi/issues/58)
  - Add new assembly config options `permissions` for fine tuning permissions in the docker.tar ([#477](https://github.com/fabric8io/docker-maven-plugin/issues/477)). Deprecated `ignorePermissions`
    in favor of a `<permissions>ignore</permissions>`
  - Add auto creation of custom networks if the option `autoCreateCustomNetwork` is set ([#482](https://github.com/fabric8io/docker-maven-plugin/issues/482))
  - Support for docker machine added ([#481](https://github.com/fabric8io/docker-maven-plugin/issues/481))

* **0.15.7** (2016-06-09)
  - Add support for '.maven-dockerinclude' for including certain files in plain Dockerfile build ([#471](https://github.com/fabric8io/docker-maven-plugin/issues/471))
  - Add support for placeholders in image names.
  - Expose container id as Maven property `docker.container.<alias>.id` ([#412](https://github.com/fabric8io/docker-maven-plugin/issues/412))
  - Fix broken link in documentation ([#468](https://github.com/fabric8io/docker-maven-plugin/issues/468))

* **0.15.4** (2016-06-03)
  - Update dependencies: Apache HttpClient 4.5.2, JMockit 1.23, ...
  - Fix read-only bindings ([#462](https://github.com/fabric8io/docker-maven-plugin/issues/462))
  - Add 'shmSize' as option to the build config ([#463](https://github.com/fabric8io/docker-maven-plugin/issues/463))
  - Fixed issue with `memory` and `

* **0.15.3** (2016-05-27)
  - Add duration information when pulling, building and pushing images ([#313](https://github.com/fabric8io/docker-maven-plugin/issues/313))
  - Fixed logging to always use format strings ([#457](https://github.com/fabric8io/docker-maven-plugin/issues/457))
  - Allow extended image names ([#459](https://github.com/fabric8io/docker-maven-plugin/issues/459))

* **0.15.2** (2016-05-19)
  - More robust response stream parsing ([#436](https://github.com/fabric8io/docker-maven-plugin/issues/436))
  - Add `docker.dockerFileDir` and `docker.dockerFile` to the properties configuration provider. ([#438](https://github.com/fabric8io/docker-maven-plugin/issues/438))
  - Fix splitting of bind volumes for Windows pathes ([#443](https://github.com/fabric8io/docker-maven-plugin/issues/443))
  - Add new build config option `user` for switching the user at the end of the Dockerfile. `docker.user` can be used
    for the properties configuration provider ([#441](https://github.com/fabric8io/docker-maven-plugin/issues/441))
  - Include dot dirs when creating the build tar ([#446](https://github.com/fabric8io/docker-maven-plugin/issues/446))
  - Fix property handler with wait config but empty tcp wait connection ([#451](https://github.com/fabric8io/docker-maven-plugin/issues/451))

* **0.15.1** (2016-05-03)
  - Fix push / pull progress bar ([#91](https://github.com/fabric8io/docker-maven-plugin/issues/91))
  - Allow empty environment variable ([#434](https://github.com/fabric8io/docker-maven-plugin/issues/434))
  - Async log request get now their own HTTP client ([#344](https://github.com/fabric8io/docker-maven-plugin/issues/344)) ([#259](https://github.com/fabric8io/docker-maven-plugin/issues/259))

* **0.15.0** (2016-04-27)
  - Be more conservative when no "warnings" are returned on create ([#407](https://github.com/fabric8io/docker-maven-plugin/issues/407))
  - Fix parsing of timestamps with numeric timezone ([#410](https://github.com/fabric8io/docker-maven-plugin/issues/410))
  - Validate image names to fit Docker conventions ([#423](https://github.com/fabric8io/docker-maven-plugin/issues/423)) ([#419](https://github.com/fabric8io/docker-maven-plugin/issues/419))
  - Add support for builds args in external Dockerfiles ([#334](https://github.com/fabric8io/docker-maven-plugin/issues/334))
  - Move `dockerFileDir` to topLevel `<build>` and introduced `dockerFile` directive
   `build>assembly>dockerFileDir` is now deprecated and will be removed.
  - Add new packaging "docker" (build + run), "docker-build" (build only) and
    "docker-tar" (creating source)  ([#433](https://github.com/fabric8io/docker-maven-plugin/issues/433))
  - Add `docker:run` as an alias to `docker:start`
  - Expose certain container properties also as Maven properties. By default
    the format is `docker.container.<alias>.ip` for the internal IP address of container with alias `<alias>`.
    ([#198](https://github.com/fabric8io/docker-maven-plugin/issues/198))

* **0.14.2**
  - Introduce a mode `try` for `<cleanup>` so that an image gets removed if not being still used.
    This is the default now, which should be close enough to `true` (except that it won't fail the build
    when the image couldn't be removed) ([#401](https://github.com/fabric8io/docker-maven-plugin/issues/401))

* **0.14.1**
  - First (test) release performed with a fabric8 CD pipeline. No new features.

* **0.14.0**
  - Add support for Docker network and `host`, `bridge` and `container` network modes ([#335](https://github.com/fabric8io/docker-maven-plugin/issues/335))
  - Add support for older Maven versions, minimum required version is now 3.0.5 ([#290](https://github.com/fabric8io/docker-maven-plugin/issues/290))
  - Update to maven-assembly-plugin 2.6 which fixes issue with line endings on windows ([#127](https://github.com/fabric8io/docker-maven-plugin/issues/127))
  - Disabled color output on Windows because ANSI emulation can't be enabled in Maven's sl4j logger which
    caches system out/err
  - Moved to to [fabric8io](https://github.com/orgs/fabric8io/dashboard) as GitHub organization which implies
    also changes in the maven coordinates (Maven group-id is now **io.fabric8**)
  - Fix wait section in samples ([#385](https://github.com/fabric8io/docker-maven-plugin/issues/385))
  - Add logging configuration to property handler
  - Add support for a logging driver ([#379](https://github.com/fabric8io/docker-maven-plugin/issues/379))

With version `0.14.0` this plugin moved to the [fabric8](http://fabric8.io) community in order to provide
even better services. This include a change in the Maven coordinates. I.e. the Maven group id is now **io.fabric8**
(formerly: "org.jolokia"). Please adapt your pom files accordingly.

* **0.13.9**
  - Check also registry stored with an `https` prefix ([#367](https://github.com/fabric8io/docker-maven-plugin/issues/367))
  - Don't stop containers not started by the project during parallel reactor builds ([#372](https://github.com/fabric8io/docker-maven-plugin/issues/372))

* **0.13.8**
  - Add option `nocache` to build configuration ([#348](https://github.com/fabric8io/docker-maven-plugin/issues/348))
  - Add system property `docker.nocache` to disable build caching globally ([#349](https://github.com/fabric8io/docker-maven-plugin/issues/349))
  - Add support for '.maven-dockerignore' for excluding certain files in plain Dockerfile build ([#362](https://github.com/fabric8io/docker-maven-plugin/issues/362))
  - If naming strategy is "alias" stop only the container with the given alias with `docker:stop` ([#359](https://github.com/fabric8io/docker-maven-plugin/issues/359))
  - Fix that containers without d-m-p label where still stopped
  - Add support for OpenShift login (use `-DuseOpenShiftAuth` for enabling this) ([#350](https://github.com/fabric8io/docker-maven-plugin/issues/350))
  - Add support for dedicated pull and push registry configuration respectively ([#351](https://github.com/fabric8io/docker-maven-plugin/issues/351))

* **0.13.7**
  - Fix default for "cleanup" in build configuration to `true` (as documented) ([#338](https://github.com/fabric8io/docker-maven-plugin/issues/338))
  - Fix dynamic host property update in port mapping ([#323](https://github.com/fabric8io/docker-maven-plugin/issues/323))
  - New goal 'docker:source' for attaching a Docker tar archive to the Maven project with an classifier "docker-<alias>" ([#311](https://github.com/fabric8io/docker-maven-plugin/issues/311))
  - Be more careful with chowning the user when <user> is used in an assembly ([#336](https://github.com/fabric8io/docker-maven-plugin/issues/336))
  - Move VOLUME to the end of the Dockerfile to allow initialization via RUN commands ([#341](https://github.com/fabric8io/docker-maven-plugin/issues/341))
  - Allow multiple configurations with different Docker hosts again ([#320](https://github.com/fabric8io/docker-maven-plugin/issues/320))
  - `docker:start` blocks now only when system property docker.follow is given ([#249](https://github.com/fabric8io/docker-maven-plugin/issues/249))
  - `docker:stop` only stops containers started by this plugin by default ([#87](https://github.com/fabric8io/docker-maven-plugin/issues/87))
  - Lookup `~/.docker/config.json` for registry credentials as fallback ([#147](https://github.com/fabric8io/docker-maven-plugin/issues/147))

* **0.13.6**
  - Don't use user from image when pulling base images ([#147](https://github.com/fabric8io/docker-maven-plugin/issues/147))
  - Add a new assembly descriptor reference  `hawt-app` for using assemblies created by
    [hawt-app](https://github.com/fabric8io/fabric8/tree/master/hawt-app-maven-plugin)

* **0.13.5**
  - Improvements for `docker:watch` ([#288](https://github.com/fabric8io/docker-maven-plugin/issues/288))
  - Add parameter `kill` to `<watch>` configuration for waiting before
    sending SIGKILL when stopping containers ([#293](https://github.com/fabric8io/docker-maven-plugin/issues/293))
  - Add `file` for `<log>` to store the logout put in a file. Use
    `docker.logStdout` to show logs nevertheless to stdout ([#287](https://github.com/fabric8io/docker-maven-plugin/issues/287))
  - Support `watchMode == copy` for copying changed assembly files
    into a running container ([#268](https://github.com/fabric8io/docker-maven-plugin/issues/268))
  - Add a `target/classpath` file to the assembly as `classpath` for
    `artifact-with-dependencies` predefined assembly descriptor ([#283](https://github.com/fabric8io/docker-maven-plugin/issues/283))
  - Disable Apache HTTP Client retry in WaitUtil ([#297](https://github.com/fabric8io/docker-maven-plugin/issues/297))

* **0.13.4**
  - Support explicit exec arguments for `start.cmd` and
    `start.entrypoint`. ([#253](https://github.com/fabric8io/docker-maven-plugin/issues/253))
  - Fix processing of split chunked JSON responses
    ([#259](https://github.com/fabric8io/docker-maven-plugin/issues/259))
  - Fix for default registry handling. Again and
    again. ([#261](https://github.com/fabric8io/docker-maven-plugin/issues/261))
  - Allow `runCmds` to be compressed into a single command with the
    build config option
    `optimise`. ([#263](https://github.com/fabric8io/docker-maven-plugin/issues/263))
  - Proper error message when default timeout is hit while waiting
    ([#274](https://github.com/fabric8io/docker-maven-plugin/issues/274))
  - Add proper error message when docker host URL is malformed
    ([#277](https://github.com/fabric8io/docker-maven-plugin/issues/277))
  - If no wait condition is given in wait continue immediately
    ([#276](https://github.com/fabric8io/docker-maven-plugin/issues/276))
  - Add logic to specify exec commands during postStart and preStop
    ([#272](https://github.com/fabric8io/docker-maven-plugin/issues/272))
  - Fixed docker:watch bug when watching on plain files

* **0.13.3**
  - Allow dangling images to be cleaned up after build
    ([#20](https://github.com/fabric8io/docker-maven-plugin/issues/20))
  - Adapt order of WORKDIR and RUN when building images
    ([#222](https://github.com/fabric8io/docker-maven-plugin/issues/222))
  - Allow 'build' and/or 'run' configuration to be skipped
    ([#207](https://github.com/fabric8io/docker-maven-plugin/issues/207))
  - Refactored to use 'inspect' instead of 'list' for checking the
    existence of an image
    ([#230](https://github.com/fabric8io/docker-maven-plugin/issues/230))
  - Refactored ApacheHttpClientDelegate to avoid leaking connections
    ([#232](https://github.com/fabric8io/docker-maven-plugin/issues/232))
  - Allow empty `build` or `assembly` elements
    ([#214](https://github.com/fabric8io/docker-maven-plugin/issues/214))
    ([#236](https://github.com/fabric8io/docker-maven-plugin/issues/236))
  - Add new configuration parameter 'maxConnections' to allow to
    specify the number of parallel connections to the Docker
    Host. Default: 100
    ([#254](https://github.com/fabric8io/docker-maven-plugin/issues/254))
  - Allow multiple containers of the same image to be linked
    ([#182](https://github.com/fabric8io/docker-maven-plugin/issues/182))
  - HTTP method and status code can be specified when waiting on an
    HTTP URL
    ([#258](https://github.com/fabric8io/docker-maven-plugin/issues/258))
  - Introduced global `portPropertyFile` setting
    ([#90](https://github.com/fabric8io/docker-maven-plugin/issues/90))
  - Allow the container's host ip to be bound to a maven property and
    exported

* **0.13.2**
  - "run" directives can be added to the Dockerfile
    ([#191](https://github.com/fabric8io/docker-maven-plugin/issues/191))
  - Support user information in wait URL
    ([#211](https://github.com/fabric8io/docker-maven-plugin/issues/211))
  - Stop started container in case of an error during startup
    ([#217](https://github.com/fabric8io/docker-maven-plugin/issues/217))
  - Allow linking to external containers
    ([#195](https://github.com/fabric8io/docker-maven-plugin/issues/195))
  - Allow volume mounting from external containers
    ([#73](https://github.com/fabric8io/docker-maven-plugin/issues/73))

* **0.13.1**
  - Allow autoPull to be forced on docker:build and docker:start
    ([#96](https://github.com/fabric8io/docker-maven-plugin/issues/96))
  - Respect username when looking up credentials for a Docker registry
    ([#174](https://github.com/fabric8io/docker-maven-plugin/issues/174))
  - Add "force=1" to push for Fedora/CentOs images allowing to push to
    docker hub

Note that the default registry has been changed to `docker.io` as
docker hub doesn't use `registry.hub.docker.com` as the default
registry and refused to authenticate against this registry. For
backward compatibility reasons `registry.hub.docker.com`,
`index.docker.io` and `docker.io` can be used as a server id in
`~/.m2/settings.xml` for the default credentials for pushing without
registry to Docker hub.

* **0.13.0**
  - Add `docker:watch`
    ([#187](https://github.com/fabric8io/docker-maven-plugin/issues/187))
  - Allow `extraHosts` IPs to be resolved at runtime
    ([#196](https://github.com/fabric8io/docker-maven-plugin/issues/196))
  - Add `workDir` as configuration option to `<build>`
    ([#204](https://github.com/fabric8io/docker-maven-plugin/issues/204))
  - Fix problem with log output and wait
    ([#200](https://github.com/fabric8io/docker-maven-plugin/issues/200))
  - Don't verify SSL server certificates if `DOCKER_TLS_VERIFY` is not
    set
    ([#192](https://github.com/fabric8io/docker-maven-plugin/issues/192))
  - For bind path on Windows machines
    ([#188](https://github.com/fabric8io/docker-maven-plugin/issues/188))
  - No 'from' required when using a Dockerfile
    ([#201](https://github.com/fabric8io/docker-maven-plugin/issues/201))
  - Support for LABEL for build and run.

Note that since version 0.13.0 this plugin requires Docker API version v1.17 or later in order to support labels.

The watch feature has changed: Instead of using paramters like
`docker.watch` or `docker.watch.interval` for `docker:start` a
dedicated `docker:watch` has been introduced. Also the
`<run><watch>...</watch></run>` configuration has been moved one level
up so that `<watch>` and `<run>` are on the same level. Please refer
to the [manual](manual.md#watching-for-image-changes) for an in depth
explanation of the much enhanced watch functionality.

* **0.12.0**
  - Allow CMD and ENTRYPOINT with shell and exec arguments
    ([#130](https://github.com/fabric8io/docker-maven-plugin/issues/130))
    ([#149](https://github.com/fabric8io/docker-maven-plugin/issues/149))
  - Unix Socket support
    ([#179](https://github.com/fabric8io/docker-maven-plugin/issues/179))
  - Add a new parameter 'skipTags' for avoiding configured tagging of
    images
    ([#145](https://github.com/fabric8io/docker-maven-plugin/issues/145))
  - Break build if log check or URL check runs into a timeout
    ([#173](https://github.com/fabric8io/docker-maven-plugin/issues/173))

Please note that for consistencies sake `<command>` has been renamed
to `<cmd>` which contains inner elements to match better the
equivalent Dockerfile argument. The update should be trivial and easy
to spot since a build will croak immediately.

The old format

````xml
<build>
  <command>java -jar /server.jar</command>
</build>
````

becomes now

````xml
<build>
  <cmd>
    <exec>
      <arg>java</arg>
      <arg>-jar</arg>
      <arg>/server.jar</arg>
    </exec>
  </cmd>
</build>
````

or

````xml
<build>
  <cmd>
    <shell>java -jar /server.jar</shell>
  </cmd>
</build>
````

depending on whether you prefer the `exec` or `shell` form.

* **0.11.5**
  - Fix problem with http:// URLs when a CERT path is set
  - Fix warnings when parsing a pull response
  - Add a new parameter 'docker.follow' which makes a `docker:start`
    blocking until the CTRL-C is pressed
    ([#176](https://github.com/fabric8io/docker-maven-plugin/issues/176))
  - Add a `user` parameter to the assembly configuration so that the
    added files are created for this user
  - Fix problem when creating intermediate archive for collecting
    assembly files introduced with #139. The container can be now set
    with "mode" in the assembly configuration with the possible values
    `dir`, `tar`, `tgz` and `zip`
    ([#171](https://github.com/fabric8io/docker-maven-plugin/issues/171))
  - Workaround Docker problem when using an implicit registry
    `index.docker.io` when no registry is explicitly given.
  - Fixed references to docker hub in documentation
    ([#169](https://github.com/fabric8io/docker-maven-plugin/issues/169))
  - Fixed registry authentication lookup
    ([#146](https://github.com/fabric8io/docker-maven-plugin/issues/146))

* **0.11.4**
  - Fixed documentation for available properties
  - Changed property `docker.assembly.exportBase` to
    `docker.assembly.exportBaseDir`
    ([#164](https://github.com/fabric8io/docker-maven-plugin/issues/164))
  - Changed default behaviour of `exportBaseDir` (true if no base
    image used with `from`, false otherwise)
  - Fix log messages getting cut off in the build
    ([#163](https://github.com/fabric8io/docker-maven-plugin/issues/163))
  - Allow system properties to overwrite dynamic port mapping
    ([#161](https://github.com/fabric8io/docker-maven-plugin/issues/161))
  - Fix for empty authentication when pushing to registries
    ([#102](https://github.com/fabric8io/docker-maven-plugin/issues/102))
  - Added watch mode for images with `-Ddocker.watch`
    ([#141](https://github.com/fabric8io/docker-maven-plugin/issues/141))
  - Added support for inline assemblies (#157, #158)
  - Add support for variable substitution is environment declarations
    ([#137](https://github.com/fabric8io/docker-maven-plugin/issues/137))
  - Use Tar archive as intermediate container when creating image ([#139](https://github.com/fabric8io/docker-maven-plugin/issues/139))
  - Better error handling for Docker errors wrapped in JSON response
    only
    ([#167](https://github.com/fabric8io/docker-maven-plugin/issues/167))

* **0.11.3**
  - Add support for removeVolumes in `docker:stop` configuration
    ([#120](https://github.com/fabric8io/docker-maven-plugin/issues/120))
  - Add support for setting a custom maintainer in images
    ([#117](https://github.com/fabric8io/docker-maven-plugin/issues/117))
  - Allow containers to be named using
    `<namingStrategy>alias</namingStrategy>` when started
    ([#48](https://github.com/fabric8io/docker-maven-plugin/issues/48))
  - Add new global property 'docker.verbose' for switching verbose
    image build output
    ([#36](https://github.com/fabric8io/docker-maven-plugin/issues/36))
  - Add support for environment variables specified in a property file
    ([#128](https://github.com/fabric8io/docker-maven-plugin/issues/128))
  - Documentation improvements (#107, #121)
  - Allow to use a dockerFileDir without any assembly

* **0.11.2**
  - Fix maven parse error when specifying restart policy
    ([#99](https://github.com/fabric8io/docker-maven-plugin/issues/99))
  - Allow host names to be used in port bindings
    ([#101](https://github.com/fabric8io/docker-maven-plugin/issues/101))
  - Add support for tagging at build and push time
    ([#104](https://github.com/fabric8io/docker-maven-plugin/issues/104))
  - Use correct output dir during multi-project builds
    ([#97](https://github.com/fabric8io/docker-maven-plugin/issues/97))
  - `descriptor` and `descriptorRef` in the assembly configuration are
    now optional
    ([#66](https://github.com/fabric8io/docker-maven-plugin/issues/66))
  - Fix NPE when filtering enabled during assembly creation
    ([#82](https://github.com/fabric8io/docker-maven-plugin/issues/82))
  - Allow `${project.build.finalName}` to be overridden when using a
    pre-packaged assembly descriptor for artifacts
    ([#111](https://github.com/fabric8io/docker-maven-plugin/issues/111))

* **0.11.1**
  - Add support for binding UDP ports
    ([#83](https://github.com/fabric8io/docker-maven-plugin/issues/83))
  - "Entrypoint" supports now arguments
    ([#84](https://github.com/fabric8io/docker-maven-plugin/issues/84))
  - Fix basedir for multi module projects
    ([#89](https://github.com/fabric8io/docker-maven-plugin/issues/89))
  - Pull base images before building when "autoPull" is switched on
    (#76, #77, #88)
  - Fix for stopping containers without tag
    ([#86](https://github.com/fabric8io/docker-maven-plugin/issues/86))

* **0.11.0**
  - Add support for binding/exporting containers during startup
    ([#55](https://github.com/fabric8io/docker-maven-plugin/issues/55))
  - Provide better control of the build assembly configuration. In
    addition, the plugin will now search for assembly descriptors in
    `src/main/docker`. This default can be overridden via the global
    configuration option `sourceDirectory`.
  - An external `Dockerfile` can now be specified to build an image.
  - When "creating" containers they get now all host configuration
    instead of during "start". This is the default behaviour since
    v1.15 while the older variant where the host configuration is fed
    into the "start" call is deprecated and will go away.
  - Allow selecting the API version with the configuration
    "apiVersion".  Default and minimum API version is now "v1.15"
  - A registry can be specified as system property `docker.registry`
    or environment variable `DOCKER_REGISTRY`
    ([#26](https://github.com/fabric8io/docker-maven-plugin/issues/26))
  - Add new wait parameter `shutdown` which allows to specify the
    amount of time to wait between stopping a container and removing
    it ([#54](https://github.com/fabric8io/docker-maven-plugin/issues/54))

Please note, that the syntax for binding volumes from another
container has changed slightly in 0.10.6.  See
"[Volume binding](manual.md#volume-binding)" for details but in short:

````xml
<run>
  <volumes>
    <from>data</from>
    <from>fabric8/demo</from>
  </volumes>
....
</run>
````

becomes

````xml
<run>
  <volumes>
    <from>
      <image>data</image>
      <image>fabric8/demo</image>
    </from>
  </volumes>
....
</run>
````

The syntax for specifying the build assembly configuration has also
changed. See "[Build Assembly] (manual.md#build-assembly)" for details
but in short:

````xml
<build>
  ...
  <exportDir>/export</exportDir>
  <assemblyDescriptor>src/main/docker/assembly.xml</assemblyDescriptor>
</build>
````

becomes

````xml
<build>
  ...
  <assembly>
    <basedir>/export</basedir>
    <descriptor>assembly.xml</descriptor>
  </assembly>
</build>
````

* **0.10.5**
  - Add hooks for external configurations
  - Add property based configuration for images
    ([#42](https://github.com/fabric8io/docker-maven-plugin/issues/42))
  - Add new goal `docker:logs` for showing logs of configured
    containers
    ([#49](https://github.com/fabric8io/docker-maven-plugin/issues/49))
  - Support for showing logs during `docker:start`
    ([#8](https://github.com/fabric8io/docker-maven-plugin/issues/8))
  - Use `COPY` instead of `ADD` when putting a Maven assembly into the
    container
    ([#53](https://github.com/fabric8io/docker-maven-plugin/issues/53))
  - If `exportDir` is `/` then do not actually export (since it
    doesn't make much sense) (see #62)

* **0.10.4**
  - Restructured and updated documentation
  - Fixed push issue when using a private registry
    ([#40](https://github.com/fabric8io/docker-maven-plugin/issues/40))
  - Add support for binding to an arbitrary host IP
    ([#39](https://github.com/fabric8io/docker-maven-plugin/issues/39))

* **0.10.3**
  - Added "remove" goal for cleaning up images
  - Allow "stop" also as standalone goal for stopping all managed
    builds

* **0.10.2**
  - Support for SSL Authentication with Docker 1.3. Plugin will
    respect `DOCKER_CERT_PATH` with fallback to `~/.docker/`.  The
    plugin configuration `certPath` can be used, too and has the
    highest priority.
  - Getting rid of UniRest, using
    [Apache HttpComponents](http://hc.apache.org/) exclusively for
    contacting the Docker host.
  - Support for linking of containers (see the configuration in the
    [shootout-docker-maven](https://github.com/fabric8io/shootout-docker-maven/blob/master/pom.xml)
    POM) Images can be specified in any order, the plugin takes care
    of the right startup order when running containers.
  - Support for waiting on a container's log output before continuing

## 0.9.x Series

Original configuration syntax (as described in the old
[README](readme-0.9.x.md))

* **0.9.12**
  - Fixed push issue when using a private registry
    ([#40](https://github.com/fabric8io/docker-maven-plugin/issues/40))

* **0.9.11**
  - Support for SSL Authentication with Docker 1.3. Plugin will
    respect `DOCKER_CERT_PATH` with fallback to `~/.docker/`.  The
    plugin configuration `certPath` can be used, too and has the
    highest priority.<|MERGE_RESOLUTION|>--- conflicted
+++ resolved
@@ -9,10 +9,7 @@
   - Trim whitespace and ignore empty elements in build configuration ports, runCmds, tags, volumes (#816)
   - Trim whitespace and ignore empty elements in run configuration ports (#816)
   - Fix "useAllReactorProjects" in assembly (#812)
-<<<<<<< HEAD
-=======
   - Add ECDSA support (#824)
->>>>>>> 077b3619
   
 * **0.21.0** (2017-05-16)
   - Add wait checker for checking the exit code of a container ([#498](https://github.com/fabric8io/docker-maven-plugin/issues/498))
