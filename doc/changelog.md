--- conflicted
+++ resolved
@@ -1,13 +1,9 @@
 # ChangeLog
 
-<<<<<<< HEAD
-* **0.20-SNAPSHOT**
-  - New assembly configuration "name" for specifying the directory which holds the assembly files (#634)
-=======
 * **0.20-SNAPSHOT** 
   - Add wait checker for checking the exit code of a container (#498) 
   - Check for exited container when doing wait checks (#757)
->>>>>>> a87e6542
+  - New assembly configuration "name" for specifying the directory which holds the assembly files (#634)
   
 * **0.20.1** (2017-03-29)
   - Tune log output for image names ([#737](https://github.com/fabric8io/docker-maven-plugin/issues/737))
