--- conflicted
+++ resolved
@@ -4,12 +4,9 @@
   - Reintroduce minimal API-VERSION parameter in order to support docker versions below apiVersion 1.25
   - docs: Correct default image naming
   - close api version http connection ([#1152](https://github.com/fabric8io/docker-maven-plugin/issues/1152))
-<<<<<<< HEAD
   - Obtain container ip address from custom network for tcp/http wait
   - Fix http (SSL) ping with 'allowAllHosts' flag enabled
-=======
   - Update to jnr-unixsocket 0.22
->>>>>>> 55f76978
 
 * **0.28.0** (2018-12-13)
   - Update to JMockit 1.43
