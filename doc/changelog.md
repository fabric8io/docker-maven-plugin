# ChangeLog

<<<<<<< HEAD
* 0.27-SNAPSHOT
  - Refactor Mojos to get rid of direct member field access of @Parameter properties, (Related to https://github.com/fabric8io/fabric8-maven-plugin/issues/215)

=======
* 0.28.1
  - Reintroduce minimal API-VERSION parameter in order to support docker versions below apiVersion 1.25
  - docs: Correct default image naming
  - Proxy settings are being ignored ([#1148](https://github.com/fabric8io/docker-maven-plugin/issues/1148))
  - close api version http connection ([#1152](https://github.com/fabric8io/docker-maven-plugin/issues/1152))
  - Obtain container ip address from custom network for tcp/http wait
  - Fix http (SSL) ping with 'allowAllHosts' flag enabled
  - Update to jnr-unixsocket 0.22
  - Enhance @sha256 digest for tags in FROM (image_name:image_tag@sha256<digest>) ([#541](https://github.com/fabric8io/docker-maven-plugin/issues/541))
  - Support docker SHELL setting for runCmds (#1157)
  - Added 'autoRemove' option for running containers (#1179)
  - Added support for AWS EC2 instance roles when pushing to AWS ECR (#1186)
  - Add support for auto-pulling multiple base image for multi stage builds (#1057)
  
>>>>>>> b414b9b0
* **0.28.0** (2018-12-13)
  - Update to JMockit 1.43
  - Compiles with Java 11
  - Update to jnr-unixsocket version to 0.21 ([#1089](https://github.com/fabric8io/docker-maven-plugin/issues/1089))
  - Add 'readOnly' option for docker:run cto mount container's root fs read-only ([#1125](https://github.com/fabric8io/docker-maven-plugin/issues/1125))
  - Provide container properties to the wait configuration execution ([#1111](https://github.com/fabric8io/docker-maven-plugin/issues/1111))
  - Allow @sha256 digest for tags in FROM ([#541](https://github.com/fabric8io/docker-maven-plugin/issues/541))

* **0.27.2** (2018-10-05)
  - Fix NPE regression related to volumes (again) ([#1091](https://github.com/fabric8io/docker-maven-plugin/issues/1091))
  - Fix NPE when stopping containers with autoCreateCustomNetworks ([#1097](https://github.com/fabric8io/docker-maven-plugin/issues/1097))
  - Smarter API version handling ([#1060](https://github.com/fabric8io/docker-maven-plugin/issues/1060))
  - Fix regression when calling the credential helper for authentication, leading to an exception because of the usage of an already shutdown executor service ([#1098](https://github.com/fabric8io/docker-maven-plugin/issues/1098))
  - Add support for CPU configurations with compose ([#1102](https://github.com/fabric8io/docker-maven-plugin/issues/1102))

* **0.27.1** (2018-09-28)
  - Fix NPE when no volume configuration is present ([#1091](https://github.com/fabric8io/docker-maven-plugin/issues/1091))
  - Allow credentialhelper look up the registry without scheme prefix ([#1068](https://github.com/fabric8io/docker-maven-plugin/issues/1068))

* **0.27.0** (2018-09-26)
  - Jump to Java 8 as minimal Java version
  - Fix NPE in docker:remove-volumes when no volume configuration is given ([#1086](https://github.com/fabric8io/docker-maven-plugin/issues/1086))
  - Fix NPE when no networks are configured ([#1055](https://github.com/fabric8io/docker-maven-plugin/issues/1055))
  - Fix Base64 encoding for X-Registry-Auth used for Docker authentication ([#1084](https://github.com/fabric8io/docker-maven-plugin/issues/1084))
  - Fix property configuration based's build detection ([#1078](https://github.com/fabric8io/docker-maven-plugin/issues/1078))
  - Introduce container name patterns for naming containers ([#931](https://github.com/fabric8io/docker-maven-plugin/issues/931))
  - Respect environment variables DOCKER_CONFIG, KUBECONFIG for looking up credentials ([#1083](https://github.com/fabric8io/docker-maven-plugin/issues/1083))
  - Change from org.json with Gson for less restrictive licensing ([#1016](https://github.com/fabric8io/docker-maven-plugin/issues/1016)) ([#1064](https://github.com/fabric8io/docker-maven-plugin/issues/1064))
  - Fix missing actions in a watch restart ([#1070](https://github.com/fabric8io/docker-maven-plugin/issues/1070))
  - Fix for creating volumes with proper configuration during "docker:start" ([#986](https://github.com/fabric8io/docker-maven-plugin/issues/986))
  - Fix logging failure on Windows ([#873](https://github.com/fabric8io/docker-maven-plugin/issues/873))

* **0.26.1** (2018-07-20)
  - Simple Dockerfile triggered also when only a single run section is given
  - Sample added for how to use run-java-sh in simple dockerfile mode
  - Allow both cred helpers and auth in Docker config ([#1041](https://github.com/fabric8io/docker-maven-plugin/issues/1041))

* **0.26.0** (2018-05-16)
  - Always create missing target directory for docker:save ([#1013](https://github.com/fabric8io/docker-maven-plugin/issues/1013))
  - d-m-p plugins for adding extra files introduced. See documentation for more information.
  - Update assembly plugin to 3.1.0 ([#1021](https://github.com/fabric8io/docker-maven-plugin/issues/1021))
  - Add option for regenerating certificates after starting Docker Machine ([#1019](https://github.com/fabric8io/docker-maven-plugin/issues/1019))
  - Add `startPeriod` to `healthCheck` ([#961](https://github.com/fabric8io/docker-maven-plugin/issues/961))
  - Unbreak setting of entrypoint in `exec` form when property mode is enabled ([#1020](https://github.com/fabric8io/docker-maven-plugin/issues/1020))
  - Fix enabling of log configuration ([#1010](https://github.com/fabric8io/docker-maven-plugin/issues/1010))
  - Add possibility to use `docker.imagePropertyConfiguration` with multiple images ([#1001](https://github.com/fabric8io/docker-maven-plugin/issues/1001))
  - Fix network aliases management for docker-compose mode ([#1000](https://github.com/fabric8io/docker-maven-plugin/issues/1000))

* **0.25.2** (2018-04-14)
  - Fix for docker login issue with index.docker.io using a credential helper ([#946](https://github.com/fabric8io/docker-maven-plugin/issues/946))

* **0.25.1** (2018-04-12)
  - Fix regression which broke labels and env with space ([#988](https://github.com/fabric8io/docker-maven-plugin/issues/988))
  - Fix and enhanced zero-config Dockerfile mode

* **0.25.0** (2018-04-04)
  - Fix possible NPE when logging to a file and the parent directory does not exist yet ([#911](https://github.com/fabric8io/docker-maven-plugin/issues/911)) ([#940](https://github.com/fabric8io/docker-maven-plugin/issues/940))
  - Change content type to "application/json" when talking to the Docker daemon ([#945](https://github.com/fabric8io/docker-maven-plugin/issues/945))
  - PostStart exec breakOnError now fails fast ([#970](https://github.com/fabric8io/docker-maven-plugin/issues/970))
  - Use docker.skip.tag property on push and remove ([#954](https://github.com/fabric8io/docker-maven-plugin/issues/954)) ([#869](https://github.com/fabric8io/docker-maven-plugin/issues/869))
  - Property placeholders are not interpolated when they are the only thing in the XML element value ([#960](https://github.com/fabric8io/docker-maven-plugin/issues/960))
  - Fix deadlock waiting on docker log pattern to match ([#767](https://github.com/fabric8io/docker-maven-plugin/issues/767)) ([#981](https://github.com/fabric8io/docker-maven-plugin/issues/981)) ([#947](https://github.com/fabric8io/docker-maven-plugin/issues/947))
  - Support multiline labels and empty labels ([#968](https://github.com/fabric8io/docker-maven-plugin/issues/968))
  - Handle multi line credential helper responses ([#930](https://github.com/fabric8io/docker-maven-plugin/issues/930))
  - Add support for merging external properties with XML configuration ([#938](https://github.com/fabric8io/docker-maven-plugin/issues/938)) ([#948](https://github.com/fabric8io/docker-maven-plugin/issues/948))
  - Allow to specify different environment variables for run and build via properties ([#386](https://github.com/fabric8io/docker-maven-plugin/issues/386))
  - Add simplified configuration which picks up a plain Dockerfile automatically from `src/main/docker` ([#957](https://github.com/fabric8io/docker-maven-plugin/issues/957))

* **0.24.0** (2018-02-07)
  - Respect system properties for ECR authentication ([#897](https://github.com/fabric8io/docker-maven-plugin/issues/897))
  - Simplified auto pull handling and moved to `imagePullPolicy` instead.
  - Initialize shutdown hook early to allow killing of containers when waiting for a condition ([#921](https://github.com/fabric8io/docker-maven-plugin/issues/921))
  - Fix for including in assembly in archive mode when using a Dockerfile ([#916](https://github.com/fabric8io/docker-maven-plugin/issues/916))
  - Fix for hanging wait on log ([#904](https://github.com/fabric8io/docker-maven-plugin/issues/904))
  - Fix for credential helper which do not return a version ([#896](https://github.com/fabric8io/docker-maven-plugin/issues/896))
  - Also remove tagged images when calling `docker:remove` ([#193](https://github.com/fabric8io/docker-maven-plugin/issues/193))
  - Introduced a `removeMode` for selecting the images to remove
  - Introduced a `breakOnError` for the `postStart` and `preStop` hooks in the
    wait configuration ([#914](https://github.com/fabric8io/docker-maven-plugin/issues/914))

Please note that `autoPullMode` is deprecated now and the behaviour of the `autoPullMode == always` has been changed slightly so that now, it really always pulls the image from the registry. Also `removeAll` for `docker:remove` is deprecated in favor of `removeMode` (and the default mode has changed slightly). Please refer to the documentation for more information.

* **0.23.0** (2017-11-04)
  - Support relative paths when binding volumes in `docker-compose.yml` ([#846](https://github.com/fabric8io/docker-maven-plugin/issues/846))
  - Allow  the session token for AWS authentication to be included in order to allow temporary security credentials provided by the AWS Security Token Service (AWS STS) to sign requests ([#883](https://github.com/fabric8io/docker-maven-plugin/issues/883))
  - Add support for credential helper to authenticate against a registry ([#821](https://github.com/fabric8io/docker-maven-plugin/issues/821))
  - Fix registry auth config in plugin configuration ([#858](https://github.com/fabric8io/docker-maven-plugin/issues/858))
  - Preserve leading whitespace in logs ([#875](https://github.com/fabric8io/docker-maven-plugin/issues/875))
  - Maven property interpolation in Dockerfiles ([#877](https://github.com/fabric8io/docker-maven-plugin/issues/877))
  - Allow parameters for the log prefix ([#890](https://github.com/fabric8io/docker-maven-plugin/issues/890))
  - When removing a volume don't error if the volume does not exist ([#788](https://github.com/fabric8io/docker-maven-plugin/issues/788))
  - Fix warning when COPY and/or ADD with parameters are used ([#884](https://github.com/fabric8io/docker-maven-plugin/issues/884))

* **0.22.1** (2017-08-28)
  - Allow Docker compose version "2", too ([#829](https://github.com/fabric8io/docker-maven-plugin/issues/829))
  - Allow a registry to be set programmatically ([#853](https://github.com/fabric8io/docker-maven-plugin/issues/853))

* **0.22.0** (2017-08-24)
  - Fix NPE when detecting cert paths ([#764](https://github.com/fabric8io/docker-maven-plugin/issues/764))
  - Fix `skipDockerMachine` ([#759](https://github.com/fabric8io/docker-maven-plugin/issues/759))
  - Fix property config handler to work also with dockerFile and dockerFileDir ([#790](https://github.com/fabric8io/docker-maven-plugin/issues/790))
  - Fix `dockerFile` option when pointing to another Dockerfile name ([#784](https://github.com/fabric8io/docker-maven-plugin/issues/784))
  - Allow comma separated list of container names in dependsOn elements ([#810](https://github.com/fabric8io/docker-maven-plugin/issues/810))
  - Trim whitespace and ignore empty elements in build configuration ports, runCmds, tags, volumes ([#816](https://github.com/fabric8io/docker-maven-plugin/issues/816))
  - Trim whitespace and ignore empty elements in run configuration ports ([#816](https://github.com/fabric8io/docker-maven-plugin/issues/816))
  - Fix "useAllReactorProjects" in assembly ([#812](https://github.com/fabric8io/docker-maven-plugin/issues/812))
  - Add ECDSA support ([#824](https://github.com/fabric8io/docker-maven-plugin/issues/824))
  - Fix test failures when build under Windows ([#834](https://github.com/fabric8io/docker-maven-plugin/issues/834))
  - Update dependencies to latest versions where possible

* **0.21.0** (2017-05-16)
  - Add wait checker for checking the exit code of a container ([#498](https://github.com/fabric8io/docker-maven-plugin/issues/498))
  - Check for exited container when doing wait checks ([#757](https://github.com/fabric8io/docker-maven-plugin/issues/757))
  - New assembly configuration "name" for specifying the directory which holds the assembly files ([#634](https://github.com/fabric8io/docker-maven-plugin/issues/634))
  - Add support for property replacement in external Dockerfiles ([#777](https://github.com/fabric8io/docker-maven-plugin/issues/777))

Please note that now filtering in an external Dockerfiles is switched on by default. This might interfere with Docker build args, so should switch filtering off with `<filter>false</filter>` in the `<build>` configuration if you have issues with this. See also the Documentation about [Filtering](https://dmp.fabric8.io/#build-filtering) for more Details.

* **0.20.1** (2017-03-29)
  - Tune log output for image names ([#737](https://github.com/fabric8io/docker-maven-plugin/issues/737))
  - Allow image with multiple path segments ([#694](https://github.com/fabric8io/docker-maven-plugin/issues/694))
  - Add support for PKCS#8 private keys in pem.key file. ([#730](https://github.com/fabric8io/docker-maven-plugin/issues/730))
  - Improve resource management for certificates and keys. ([#730](https://github.com/fabric8io/docker-maven-plugin/issues/730))
  - When using properties for configuration only build when `from` or `fromExt` is set ([#736](https://github.com/fabric8io/docker-maven-plugin/issues/736))
  - Add new mojo "docker:save" for saving the image to a file ([#687](https://github.com/fabric8io/docker-maven-plugin/issues/687))
  - Check whether a temporary tag could be removed and throw an error if not ([#725](https://github.com/fabric8io/docker-maven-plugin/issues/725))
  - Allow multi line matches in log output ([#628](https://github.com/fabric8io/docker-maven-plugin/issues/628))
  - Add a wait condition on a healthcheck when starting up containers ([#719](https://github.com/fabric8io/docker-maven-plugin/issues/719))
  - Don't use authentication from config when no "auth" is set ([#731](https://github.com/fabric8io/docker-maven-plugin/issues/731))

* **0.20.0** (2017-02-17)
  - Removed `build-nofork` and `source-nofork` in favor for a more direct solution which prevents forking of the lifecycle. Please refer the documentation, chapter "Assembly" for more information about this.

The experimental goals `build-nofork` and `source-nofork` have been removed again. Please use `build` and `source` directly when binding to execution phases.

* **0.19.1** (2017-02-09)

  - Fix handling of `run` commands from properties ([#684](https://github.com/fabric8io/docker-maven-plugin/issues/684))
  - Fix empty `<link>` causing `NullPointerException` ([#693](https://github.com/fabric8io/docker-maven-plugin/issues/693))

* **0.19.0** (2017-01-03)
  - Better log message when waiting for URL ([#640](https://github.com/fabric8io/docker-maven-plugin/issues/640))
  - Extended authentication for AWS ECR ([#663](https://github.com/fabric8io/docker-maven-plugin/issues/663))
  - Add two new goals: "volume-create" and "volume-remove" for volume handling independent of images.
  - Support for loading from an tar archive (option `<build><dockerArchive>`) ([#645](https://github.com/fabric8io/docker-maven-plugin/issues/645))
  - Support when both `dockerFileDir` and `dockerFile` are set and `dockerFile` is a relative path ([#624](https://github.com/fabric8io/docker-maven-plugin/issues/624))
  - Fix concurrency issue when writing into log files ([#652](https://github.com/fabric8io/docker-maven-plugin/issues/652))
  - Support any Docker build options ([#666](https://github.com/fabric8io/docker-maven-plugin/issues/666))

* **0.18.1** (2016-11-17)
  - Renamed `basedir` and `exportBasedir` in an `<assembly>` configuration to `targetDir` and `exportTargetDir` since this better reflects the purpose, i.e. the target in the Docker image to which the assembly is copied. The old name is still recognized but deprecated.
  - Fix issue with log statements which use a single argument form
  - Fix bug in HTTP wait configuration when using an external property handler ([#613](https://github.com/fabric8io/docker-maven-plugin/issues/613))
  - Fix NPE for "docker:log" when the container to log has already been stopped ([#612](https://github.com/fabric8io/docker-maven-plugin/issues/612))
  - Allow a protocol (tcp/udp) for the specification of a port ([#610](https://github.com/fabric8io/docker-maven-plugin/issues/610))

The following variables in the assembly configuration has been renamed for consistencies sake:

 * `basedir` --> `targetDir`
 * `exportBasedir` --> `exportTargetDir`

The old variable names are still accepted but will be removed for release 1.0

* **0.17.2** (2016-11-3)
  - Fix issues with an empty Docker config file

* **0.17.1** (2016-10-28)
  - Add initial [Docker compose](https://dmp.fabric8.io/#docker-compose) support ([#384](https://github.com/fabric8io/docker-maven-plugin/issues/384))
  - Made `docker:run` running in the foreground
  - Add lifecycle fork to package for `docker:build` and `docker:source` for ease of use. Introduced `docker:build-nofork` and `docker:source-nofork`
  - Removed lifecycle forks for all other Mojos ([#567](https://github.com/fabric8io/docker-maven-plugin/issues/567)) ([#599](https://github.com/fabric8io/docker-maven-plugin/issues/599))
  - Add new option `tarLongFileMode` for the assembly configuration to avoid warning for too long files ([#591](https://github.com/fabric8io/docker-maven-plugin/issues/591))
  - Add new option `tmpfs` for `<run>` to add mount pathes for temorary file systems ([#455](https://github.com/fabric8io/docker-maven-plugin/issues/455))
  - Changed `docker.image` to `docker.filter` and `<image>` to `<filter>`.

For 0.17 the lifecycle handling of the plugins has changed slightly. All forks to the _initialize_ phase have been removed since they collide with certain setups. Instead a fork to the _package_ phase has been introduced for `docker:build` and `docker:source` to make it easier for them to be consumed on the commandline (because otherwise at least `package` has to be added as goal so that the assembly could be constructed from the artifacts built). If you have these goals bound to an `<execution>` please use `build-nofork` and `source-nofork` instead, otherwise the package phase will be called twice.

Also the treatment of the Maven property `docker.image` has changed. This was supposed to be used as a filter which caused a lot of confusion if people accidentally put their Docker image names into this property. Now the property has no special meaning anymore, and you can use `docker.filter` now for filtering out a specific images to build. For the same reason the top-level configuration element `<image>` has been renamed to `<filter>`.

* **0.16.9** (2016-10-23)
  - Removed (undocumented) property `docker.image.name` which could be used to be inserted as a `%a` specifier part in an image name.
  - Fixed exposing of all property and port mappings ([#583](https://github.com/fabric8io/docker-maven-plugin/issues/583))
  - Fix concurrency issue on log wait ([#596](https://github.com/fabric8io/docker-maven-plugin/issues/596))
  - Add Dockerfile HEALTHCHECK support ([#594](https://github.com/fabric8io/docker-maven-plugin/issues/594))
  - Fix writing empty property files ([#592](https://github.com/fabric8io/docker-maven-plugin/issues/592))

* **0.16.8** (2016-10-14)
  - Allow multiple network links per `<link>` element ([#558](https://github.com/fabric8io/docker-maven-plugin/issues/558))
  - Fix startup of dependent containers when using links with specific container ids ([#586](https://github.com/fabric8io/docker-maven-plugin/issues/586))

* **0.16.7** (2016-10-07)
  - Even better logging

* **0.16.6** (2016-10-07)
  - Fix concurrency issues when doing a watch on logs ([#574](https://github.com/fabric8io/docker-maven-plugin/issues/574))
  - Break push with dedicated registry if temporary image tag already exists ([#575](https://github.com/fabric8io/docker-maven-plugin/issues/575))
  - Reduce log output for the non color case when pulling images ([#568](https://github.com/fabric8io/docker-maven-plugin/issues/568))
  - Add possibility to change colors in log messages
  - Don't print a progressbar when in batch mode (mvn -B) ([#564](https://github.com/fabric8io/docker-maven-plugin/issues/564))
  - Add `exposedProperty` key to change the alias part of the exposed container properties ([#557](https://github.com/fabric8io/docker-maven-plugin/issues/557))

* **0.16.5** (2016-09-27)
  - Refactored Docker connection parameter detection
  - Added a <fromExt> for extended definition of base images ([#572](https://github.com/fabric8io/docker-maven-plugin/issues/572))

* **0.16.4** (2016-09-26)
  - Fix issue with DOCKER_HOST coming from Docker Machine
  - Don't pull a 'scratch' base image ([#565](https://github.com/fabric8io/docker-maven-plugin/issues/565))
  - Fix handling when looking up non-existing containers ([#566](https://github.com/fabric8io/docker-maven-plugin/issues/566))

* **0.16.3** (2016-09-22)
  - Add 'allowAllHosts' to ping wait checker ([#559](https://github.com/fabric8io/docker-maven-plugin/issues/559))
  - Allow 'stopAllContainers' also as Maven properties ([#536](https://github.com/fabric8io/docker-maven-plugin/issues/536))
  - Use alias for stopping containers when naming strategy "alias" is used ([#536](https://github.com/fabric8io/docker-maven-plugin/issues/536))
  - New option 'startParallel' for docker:start to speedup execution ([#531](https://github.com/fabric8io/docker-maven-plugin/issues/531))
  - Tuned detection of docker host connection parameters to be more extensible

* **0.16.2** (2016-09-15)
  - Fixed naming of 'buildArgs' for `docker:build` (was `args` formerly)
  - Experimental Support for 'Docker for Windows' ([#523](https://github.com/fabric8io/docker-maven-plugin/issues/523))
  - Remove versions from custom lifecycle deps ([#539](https://github.com/fabric8io/docker-maven-plugin/issues/539))
  - Fix extra new line in logoutput ([#538](https://github.com/fabric8io/docker-maven-plugin/issues/538))

* **0.15.16** (2016-08-03)
  - Run 'stopContainer' in a Future to short circuit extra waiting ([#518](https://github.com/fabric8io/docker-maven-plugin/issues/518))
  - Don't pass `docker.buildArg` values that are empty ([#529](https://github.com/fabric8io/docker-maven-plugin/issues/529))
  - Add new implicit generated properties `docker.container.<alias>.net.<name>.ip` when custom networks are used ([#533](https://github.com/fabric8io/docker-maven-plugin/issues/533))

* **0.15.14** (2016-07-29)
  - Pattern match fix for multiline log output. Related to ([#259](https://github.com/fabric8io/docker-maven-plugin/issues/259))

* **0.15.13** (2016-07-29)
  - Add <securityOpts> for running containers in special security contexts ([#524](https://github.com/fabric8io/docker-maven-plugin/issues/524))
  - Add support for multiples network aliases ([#466](https://github.com/fabric8io/docker-maven-plugin/issues/466))

* **0.15.12** (2016-07-25)
  - API and documentation updates

* **0.15.11** (2016-07-20)
  - Invoke the `initialize` phase before docker goals ([#315](https://github.com/fabric8io/docker-maven-plugin/issues/315))
  - Allow images to only be pulled once per build (useful for reactor projects) ([#504](https://github.com/fabric8io/docker-maven-plugin/issues/504))
  - Allow retry of pushing a docker image in case of a 500 error ([#508](https://github.com/fabric8io/docker-maven-plugin/issues/508))
  - Add "ulimits" to run-configuration ([#484](https://github.com/fabric8io/docker-maven-plugin/issues/484))

* **0.15.10** (2016-07-19)
  - Don't do redirect when waiting on an HTTP port ([#499](https://github.com/fabric8io/docker-maven-plugin/issues/499))
  - Removed the container fetch limit of 100 and optimized getting containers by name and image ([#513](https://github.com/fabric8io/docker-maven-plugin/issues/513))

* **0.15.9** (2016-06-28)
  - Fixed issue when target directory does not exist yet ([#497](https://github.com/fabric8io/docker-maven-plugin/issues/497))

* **0.15.8** (2016-06-27)
  - Removed image configuration caching ([#495](https://github.com/fabric8io/docker-maven-plugin/issues/495))
  - Fix for tcp wait when used with Docker for Mac ([#430](https://github.com/fabric8io/docker-maven-plugin/issues/430))
  - Add warning when assembly is empty when watching a Docker image ([#490](https://github.com/fabric8io/docker-maven-plugin/issues/490))
  - Add `docker.skip.build`, `docker.skip.run`, `docker.skip.push` properties and
    renamed `docker.skipTags` to `docker.skip.tag` ([#483](https://github.com/fabric8io/docker-maven-plugin/issues/483))
  - Reverted jansi back to version 1.11 because of [this issue](https://github.com/fusesource/jansi/issues/58)
  - Add new assembly config options `permissions` for fine tuning permissions in the docker.tar ([#477](https://github.com/fabric8io/docker-maven-plugin/issues/477)). Deprecated `ignorePermissions`
    in favor of a `<permissions>ignore</permissions>`
  - Add auto creation of custom networks if the option `autoCreateCustomNetwork` is set ([#482](https://github.com/fabric8io/docker-maven-plugin/issues/482))
  - Support for docker machine added ([#481](https://github.com/fabric8io/docker-maven-plugin/issues/481))

* **0.15.7** (2016-06-09)
  - Add support for '.maven-dockerinclude' for including certain files in plain Dockerfile build ([#471](https://github.com/fabric8io/docker-maven-plugin/issues/471))
  - Add support for placeholders in image names.
  - Expose container id as Maven property `docker.container.<alias>.id` ([#412](https://github.com/fabric8io/docker-maven-plugin/issues/412))
  - Fix broken link in documentation ([#468](https://github.com/fabric8io/docker-maven-plugin/issues/468))

* **0.15.4** (2016-06-03)
  - Update dependencies: Apache HttpClient 4.5.2, JMockit 1.23, ...
  - Fix read-only bindings ([#462](https://github.com/fabric8io/docker-maven-plugin/issues/462))
  - Add 'shmSize' as option to the build config ([#463](https://github.com/fabric8io/docker-maven-plugin/issues/463))
  - Fixed issue with `memory` and `

* **0.15.3** (2016-05-27)
  - Add duration information when pulling, building and pushing images ([#313](https://github.com/fabric8io/docker-maven-plugin/issues/313))
  - Fixed logging to always use format strings ([#457](https://github.com/fabric8io/docker-maven-plugin/issues/457))
  - Allow extended image names ([#459](https://github.com/fabric8io/docker-maven-plugin/issues/459))

* **0.15.2** (2016-05-19)
  - More robust response stream parsing ([#436](https://github.com/fabric8io/docker-maven-plugin/issues/436))
  - Add `docker.dockerFileDir` and `docker.dockerFile` to the properties configuration provider. ([#438](https://github.com/fabric8io/docker-maven-plugin/issues/438))
  - Fix splitting of bind volumes for Windows pathes ([#443](https://github.com/fabric8io/docker-maven-plugin/issues/443))
  - Add new build config option `user` for switching the user at the end of the Dockerfile. `docker.user` can be used
    for the properties configuration provider ([#441](https://github.com/fabric8io/docker-maven-plugin/issues/441))
  - Include dot dirs when creating the build tar ([#446](https://github.com/fabric8io/docker-maven-plugin/issues/446))
  - Fix property handler with wait config but empty tcp wait connection ([#451](https://github.com/fabric8io/docker-maven-plugin/issues/451))

* **0.15.1** (2016-05-03)
  - Fix push / pull progress bar ([#91](https://github.com/fabric8io/docker-maven-plugin/issues/91))
  - Allow empty environment variable ([#434](https://github.com/fabric8io/docker-maven-plugin/issues/434))
  - Async log request get now their own HTTP client ([#344](https://github.com/fabric8io/docker-maven-plugin/issues/344)) ([#259](https://github.com/fabric8io/docker-maven-plugin/issues/259))

* **0.15.0** (2016-04-27)
  - Be more conservative when no "warnings" are returned on create ([#407](https://github.com/fabric8io/docker-maven-plugin/issues/407))
  - Fix parsing of timestamps with numeric timezone ([#410](https://github.com/fabric8io/docker-maven-plugin/issues/410))
  - Validate image names to fit Docker conventions ([#423](https://github.com/fabric8io/docker-maven-plugin/issues/423)) ([#419](https://github.com/fabric8io/docker-maven-plugin/issues/419))
  - Add support for builds args in external Dockerfiles ([#334](https://github.com/fabric8io/docker-maven-plugin/issues/334))
  - Move `dockerFileDir` to topLevel `<build>` and introduced `dockerFile` directive
   `build>assembly>dockerFileDir` is now deprecated and will be removed.
  - Add new packaging "docker" (build + run), "docker-build" (build only) and
    "docker-tar" (creating source)  ([#433](https://github.com/fabric8io/docker-maven-plugin/issues/433))
  - Add `docker:run` as an alias to `docker:start`
  - Expose certain container properties also as Maven properties. By default
    the format is `docker.container.<alias>.ip` for the internal IP address of container with alias `<alias>`.
    ([#198](https://github.com/fabric8io/docker-maven-plugin/issues/198))

* **0.14.2**
  - Introduce a mode `try` for `<cleanup>` so that an image gets removed if not being still used.
    This is the default now, which should be close enough to `true` (except that it won't fail the build
    when the image couldn't be removed) ([#401](https://github.com/fabric8io/docker-maven-plugin/issues/401))

* **0.14.1**
  - First (test) release performed with a fabric8 CD pipeline. No new features.

* **0.14.0**
  - Add support for Docker network and `host`, `bridge` and `container` network modes ([#335](https://github.com/fabric8io/docker-maven-plugin/issues/335))
  - Add support for older Maven versions, minimum required version is now 3.0.5 ([#290](https://github.com/fabric8io/docker-maven-plugin/issues/290))
  - Update to maven-assembly-plugin 2.6 which fixes issue with line endings on windows ([#127](https://github.com/fabric8io/docker-maven-plugin/issues/127))
  - Disabled color output on Windows because ANSI emulation can't be enabled in Maven's sl4j logger which
    caches system out/err
  - Moved to [fabric8io](https://github.com/orgs/fabric8io/dashboard) as GitHub organization which implies
    also changes in the maven coordinates (Maven group-id is now **io.fabric8**)
  - Fix wait section in samples ([#385](https://github.com/fabric8io/docker-maven-plugin/issues/385))
  - Add logging configuration to property handler
  - Add support for a logging driver ([#379](https://github.com/fabric8io/docker-maven-plugin/issues/379))

With version `0.14.0` this plugin moved to the [fabric8](http://fabric8.io) community in order to provide
even better services. This include a change in the Maven coordinates. I.e. the Maven group id is now **io.fabric8**
(formerly: "org.jolokia"). Please adapt your pom files accordingly.

* **0.13.9**
  - Check also registry stored with an `https` prefix ([#367](https://github.com/fabric8io/docker-maven-plugin/issues/367))
  - Don't stop containers not started by the project during parallel reactor builds ([#372](https://github.com/fabric8io/docker-maven-plugin/issues/372))

* **0.13.8**
  - Add option `nocache` to build configuration ([#348](https://github.com/fabric8io/docker-maven-plugin/issues/348))
  - Add system property `docker.nocache` to disable build caching globally ([#349](https://github.com/fabric8io/docker-maven-plugin/issues/349))
  - Add support for '.maven-dockerignore' for excluding certain files in plain Dockerfile build ([#362](https://github.com/fabric8io/docker-maven-plugin/issues/362))
  - If naming strategy is "alias" stop only the container with the given alias with `docker:stop` ([#359](https://github.com/fabric8io/docker-maven-plugin/issues/359))
  - Fix that containers without d-m-p label where still stopped
  - Add support for OpenShift login (use `-DuseOpenShiftAuth` for enabling this) ([#350](https://github.com/fabric8io/docker-maven-plugin/issues/350))
  - Add support for dedicated pull and push registry configuration respectively ([#351](https://github.com/fabric8io/docker-maven-plugin/issues/351))

* **0.13.7**
  - Fix default for "cleanup" in build configuration to `true` (as documented) ([#338](https://github.com/fabric8io/docker-maven-plugin/issues/338))
  - Fix dynamic host property update in port mapping ([#323](https://github.com/fabric8io/docker-maven-plugin/issues/323))
  - New goal 'docker:source' for attaching a Docker tar archive to the Maven project with an classifier "docker-<alias>" ([#311](https://github.com/fabric8io/docker-maven-plugin/issues/311))
  - Be more careful with chowning the user when <user> is used in an assembly ([#336](https://github.com/fabric8io/docker-maven-plugin/issues/336))
  - Move VOLUME to the end of the Dockerfile to allow initialization via RUN commands ([#341](https://github.com/fabric8io/docker-maven-plugin/issues/341))
  - Allow multiple configurations with different Docker hosts again ([#320](https://github.com/fabric8io/docker-maven-plugin/issues/320))
  - `docker:start` blocks now only when system property docker.follow is given ([#249](https://github.com/fabric8io/docker-maven-plugin/issues/249))
  - `docker:stop` only stops containers started by this plugin by default ([#87](https://github.com/fabric8io/docker-maven-plugin/issues/87))
  - Lookup `~/.docker/config.json` for registry credentials as fallback ([#147](https://github.com/fabric8io/docker-maven-plugin/issues/147))

* **0.13.6**
  - Don't use user from image when pulling base images ([#147](https://github.com/fabric8io/docker-maven-plugin/issues/147))
  - Add a new assembly descriptor reference  `hawt-app` for using assemblies created by
    [hawt-app](https://github.com/fabric8io/fabric8/tree/master/hawt-app-maven-plugin)

* **0.13.5**
  - Improvements for `docker:watch` ([#288](https://github.com/fabric8io/docker-maven-plugin/issues/288))
  - Add parameter `kill` to `<watch>` configuration for waiting before
    sending SIGKILL when stopping containers ([#293](https://github.com/fabric8io/docker-maven-plugin/issues/293))
  - Add `file` for `<log>` to store the logout put in a file. Use
    `docker.logStdout` to show logs nevertheless to stdout ([#287](https://github.com/fabric8io/docker-maven-plugin/issues/287))
  - Support `watchMode == copy` for copying changed assembly files
    into a running container ([#268](https://github.com/fabric8io/docker-maven-plugin/issues/268))
  - Add a `target/classpath` file to the assembly as `classpath` for
    `artifact-with-dependencies` predefined assembly descriptor ([#283](https://github.com/fabric8io/docker-maven-plugin/issues/283))
  - Disable Apache HTTP Client retry in WaitUtil ([#297](https://github.com/fabric8io/docker-maven-plugin/issues/297))

* **0.13.4**
  - Support explicit exec arguments for `start.cmd` and
    `start.entrypoint`. ([#253](https://github.com/fabric8io/docker-maven-plugin/issues/253))
  - Fix processing of split chunked JSON responses
    ([#259](https://github.com/fabric8io/docker-maven-plugin/issues/259))
  - Fix for default registry handling. Again and
    again. ([#261](https://github.com/fabric8io/docker-maven-plugin/issues/261))
  - Allow `runCmds` to be compressed into a single command with the
    build config option
    `optimise`. ([#263](https://github.com/fabric8io/docker-maven-plugin/issues/263))
  - Proper error message when default timeout is hit while waiting
    ([#274](https://github.com/fabric8io/docker-maven-plugin/issues/274))
  - Add proper error message when docker host URL is malformed
    ([#277](https://github.com/fabric8io/docker-maven-plugin/issues/277))
  - If no wait condition is given in wait continue immediately
    ([#276](https://github.com/fabric8io/docker-maven-plugin/issues/276))
  - Add logic to specify exec commands during postStart and preStop
    ([#272](https://github.com/fabric8io/docker-maven-plugin/issues/272))
  - Fixed docker:watch bug when watching on plain files

* **0.13.3**
  - Allow dangling images to be cleaned up after build
    ([#20](https://github.com/fabric8io/docker-maven-plugin/issues/20))
  - Adapt order of WORKDIR and RUN when building images
    ([#222](https://github.com/fabric8io/docker-maven-plugin/issues/222))
  - Allow 'build' and/or 'run' configuration to be skipped
    ([#207](https://github.com/fabric8io/docker-maven-plugin/issues/207))
  - Refactored to use 'inspect' instead of 'list' for checking the
    existence of an image
    ([#230](https://github.com/fabric8io/docker-maven-plugin/issues/230))
  - Refactored ApacheHttpClientDelegate to avoid leaking connections
    ([#232](https://github.com/fabric8io/docker-maven-plugin/issues/232))
  - Allow empty `build` or `assembly` elements
    ([#214](https://github.com/fabric8io/docker-maven-plugin/issues/214))
    ([#236](https://github.com/fabric8io/docker-maven-plugin/issues/236))
  - Add new configuration parameter 'maxConnections' to allow to
    specify the number of parallel connections to the Docker
    Host. Default: 100
    ([#254](https://github.com/fabric8io/docker-maven-plugin/issues/254))
  - Allow multiple containers of the same image to be linked
    ([#182](https://github.com/fabric8io/docker-maven-plugin/issues/182))
  - HTTP method and status code can be specified when waiting on an
    HTTP URL
    ([#258](https://github.com/fabric8io/docker-maven-plugin/issues/258))
  - Introduced global `portPropertyFile` setting
    ([#90](https://github.com/fabric8io/docker-maven-plugin/issues/90))
  - Allow the container's host ip to be bound to a maven property and
    exported

* **0.13.2**
  - "run" directives can be added to the Dockerfile
    ([#191](https://github.com/fabric8io/docker-maven-plugin/issues/191))
  - Support user information in wait URL
    ([#211](https://github.com/fabric8io/docker-maven-plugin/issues/211))
  - Stop started container in case of an error during startup
    ([#217](https://github.com/fabric8io/docker-maven-plugin/issues/217))
  - Allow linking to external containers
    ([#195](https://github.com/fabric8io/docker-maven-plugin/issues/195))
  - Allow volume mounting from external containers
    ([#73](https://github.com/fabric8io/docker-maven-plugin/issues/73))

* **0.13.1**
  - Allow autoPull to be forced on docker:build and docker:start
    ([#96](https://github.com/fabric8io/docker-maven-plugin/issues/96))
  - Respect username when looking up credentials for a Docker registry
    ([#174](https://github.com/fabric8io/docker-maven-plugin/issues/174))
  - Add "force=1" to push for Fedora/CentOs images allowing to push to
    docker hub

Note that the default registry has been changed to `docker.io` as
docker hub doesn't use `registry.hub.docker.com` as the default
registry and refused to authenticate against this registry. For
backward compatibility reasons `registry.hub.docker.com`,
`index.docker.io` and `docker.io` can be used as a server id in
`~/.m2/settings.xml` for the default credentials for pushing without
registry to Docker hub.

* **0.13.0**
  - Add `docker:watch`
    ([#187](https://github.com/fabric8io/docker-maven-plugin/issues/187))
  - Allow `extraHosts` IPs to be resolved at runtime
    ([#196](https://github.com/fabric8io/docker-maven-plugin/issues/196))
  - Add `workDir` as configuration option to `<build>`
    ([#204](https://github.com/fabric8io/docker-maven-plugin/issues/204))
  - Fix problem with log output and wait
    ([#200](https://github.com/fabric8io/docker-maven-plugin/issues/200))
  - Don't verify SSL server certificates if `DOCKER_TLS_VERIFY` is not
    set
    ([#192](https://github.com/fabric8io/docker-maven-plugin/issues/192))
  - For bind path on Windows machines
    ([#188](https://github.com/fabric8io/docker-maven-plugin/issues/188))
  - No 'from' required when using a Dockerfile
    ([#201](https://github.com/fabric8io/docker-maven-plugin/issues/201))
  - Support for LABEL for build and run.

Note that since version 0.13.0 this plugin requires Docker API version v1.17 or later in order to support labels.

The watch feature has changed: Instead of using paramters like
`docker.watch` or `docker.watch.interval` for `docker:start` a
dedicated `docker:watch` has been introduced. Also the
`<run><watch>...</watch></run>` configuration has been moved one level
up so that `<watch>` and `<run>` are on the same level. Please refer
to the [manual](manual.md#watching-for-image-changes) for an in depth
explanation of the much enhanced watch functionality.

* **0.12.0**
  - Allow CMD and ENTRYPOINT with shell and exec arguments
    ([#130](https://github.com/fabric8io/docker-maven-plugin/issues/130))
    ([#149](https://github.com/fabric8io/docker-maven-plugin/issues/149))
  - Unix Socket support
    ([#179](https://github.com/fabric8io/docker-maven-plugin/issues/179))
  - Add a new parameter 'skipTags' for avoiding configured tagging of
    images
    ([#145](https://github.com/fabric8io/docker-maven-plugin/issues/145))
  - Break build if log check or URL check runs into a timeout
    ([#173](https://github.com/fabric8io/docker-maven-plugin/issues/173))

Please note that for consistencies sake `<command>` has been renamed
to `<cmd>` which contains inner elements to match better the
equivalent Dockerfile argument. The update should be trivial and easy
to spot since a build will croak immediately.

The old format

````xml
<build>
  <command>java -jar /server.jar</command>
</build>
````

becomes now

````xml
<build>
  <cmd>
    <exec>
      <arg>java</arg>
      <arg>-jar</arg>
      <arg>/server.jar</arg>
    </exec>
  </cmd>
</build>
````

or

````xml
<build>
  <cmd>
    <shell>java -jar /server.jar</shell>
  </cmd>
</build>
````

depending on whether you prefer the `exec` or `shell` form.

* **0.11.5**
  - Fix problem with http:// URLs when a CERT path is set
  - Fix warnings when parsing a pull response
  - Add a new parameter 'docker.follow' which makes a `docker:start`
    blocking until the CTRL-C is pressed
    ([#176](https://github.com/fabric8io/docker-maven-plugin/issues/176))
  - Add a `user` parameter to the assembly configuration so that the
    added files are created for this user
  - Fix problem when creating intermediate archive for collecting
    assembly files introduced with #139. The container can be now set
    with "mode" in the assembly configuration with the possible values
    `dir`, `tar`, `tgz` and `zip`
    ([#171](https://github.com/fabric8io/docker-maven-plugin/issues/171))
  - Workaround Docker problem when using an implicit registry
    `index.docker.io` when no registry is explicitly given.
  - Fixed references to docker hub in documentation
    ([#169](https://github.com/fabric8io/docker-maven-plugin/issues/169))
  - Fixed registry authentication lookup
    ([#146](https://github.com/fabric8io/docker-maven-plugin/issues/146))

* **0.11.4**
  - Fixed documentation for available properties
  - Changed property `docker.assembly.exportBase` to
    `docker.assembly.exportBaseDir`
    ([#164](https://github.com/fabric8io/docker-maven-plugin/issues/164))
  - Changed default behaviour of `exportBaseDir` (true if no base
    image used with `from`, false otherwise)
  - Fix log messages getting cut off in the build
    ([#163](https://github.com/fabric8io/docker-maven-plugin/issues/163))
  - Allow system properties to overwrite dynamic port mapping
    ([#161](https://github.com/fabric8io/docker-maven-plugin/issues/161))
  - Fix for empty authentication when pushing to registries
    ([#102](https://github.com/fabric8io/docker-maven-plugin/issues/102))
  - Added watch mode for images with `-Ddocker.watch`
    ([#141](https://github.com/fabric8io/docker-maven-plugin/issues/141))
  - Added support for inline assemblies (#157, #158)
  - Add support for variable substitution is environment declarations
    ([#137](https://github.com/fabric8io/docker-maven-plugin/issues/137))
  - Use Tar archive as intermediate container when creating image ([#139](https://github.com/fabric8io/docker-maven-plugin/issues/139))
  - Better error handling for Docker errors wrapped in JSON response
    only
    ([#167](https://github.com/fabric8io/docker-maven-plugin/issues/167))

* **0.11.3**
  - Add support for removeVolumes in `docker:stop` configuration
    ([#120](https://github.com/fabric8io/docker-maven-plugin/issues/120))
  - Add support for setting a custom maintainer in images
    ([#117](https://github.com/fabric8io/docker-maven-plugin/issues/117))
  - Allow containers to be named using
    `<namingStrategy>alias</namingStrategy>` when started
    ([#48](https://github.com/fabric8io/docker-maven-plugin/issues/48))
  - Add new global property 'docker.verbose' for switching verbose
    image build output
    ([#36](https://github.com/fabric8io/docker-maven-plugin/issues/36))
  - Add support for environment variables specified in a property file
    ([#128](https://github.com/fabric8io/docker-maven-plugin/issues/128))
  - Documentation improvements (#107, #121)
  - Allow to use a dockerFileDir without any assembly

* **0.11.2**
  - Fix maven parse error when specifying restart policy
    ([#99](https://github.com/fabric8io/docker-maven-plugin/issues/99))
  - Allow host names to be used in port bindings
    ([#101](https://github.com/fabric8io/docker-maven-plugin/issues/101))
  - Add support for tagging at build and push time
    ([#104](https://github.com/fabric8io/docker-maven-plugin/issues/104))
  - Use correct output dir during multi-project builds
    ([#97](https://github.com/fabric8io/docker-maven-plugin/issues/97))
  - `descriptor` and `descriptorRef` in the assembly configuration are
    now optional
    ([#66](https://github.com/fabric8io/docker-maven-plugin/issues/66))
  - Fix NPE when filtering enabled during assembly creation
    ([#82](https://github.com/fabric8io/docker-maven-plugin/issues/82))
  - Allow `${project.build.finalName}` to be overridden when using a
    pre-packaged assembly descriptor for artifacts
    ([#111](https://github.com/fabric8io/docker-maven-plugin/issues/111))

* **0.11.1**
  - Add support for binding UDP ports
    ([#83](https://github.com/fabric8io/docker-maven-plugin/issues/83))
  - "Entrypoint" supports now arguments
    ([#84](https://github.com/fabric8io/docker-maven-plugin/issues/84))
  - Fix basedir for multi module projects
    ([#89](https://github.com/fabric8io/docker-maven-plugin/issues/89))
  - Pull base images before building when "autoPull" is switched on
    (#76, #77, #88)
  - Fix for stopping containers without tag
    ([#86](https://github.com/fabric8io/docker-maven-plugin/issues/86))

* **0.11.0**
  - Add support for binding/exporting containers during startup
    ([#55](https://github.com/fabric8io/docker-maven-plugin/issues/55))
  - Provide better control of the build assembly configuration. In
    addition, the plugin will now search for assembly descriptors in
    `src/main/docker`. This default can be overridden via the global
    configuration option `sourceDirectory`.
  - An external `Dockerfile` can now be specified to build an image.
  - When "creating" containers they get now all host configuration
    instead of during "start". This is the default behaviour since
    v1.15 while the older variant where the host configuration is fed
    into the "start" call is deprecated and will go away.
  - Allow selecting the API version with the configuration
    "apiVersion".  Default and minimum API version is now "v1.15"
  - A registry can be specified as system property `docker.registry`
    or environment variable `DOCKER_REGISTRY`
    ([#26](https://github.com/fabric8io/docker-maven-plugin/issues/26))
  - Add new wait parameter `shutdown` which allows to specify the
    amount of time to wait between stopping a container and removing
    it ([#54](https://github.com/fabric8io/docker-maven-plugin/issues/54))

Please note, that the syntax for binding volumes from another
container has changed slightly in 0.10.6.  See
"[Volume binding](manual.md#volume-binding)" for details but in short:

````xml
<run>
  <volumes>
    <from>data</from>
    <from>fabric8/demo</from>
  </volumes>
....
</run>
````

becomes

````xml
<run>
  <volumes>
    <from>
      <image>data</image>
      <image>fabric8/demo</image>
    </from>
  </volumes>
....
</run>
````

The syntax for specifying the build assembly configuration has also
changed. See "[Build Assembly] (manual.md#build-assembly)" for details
but in short:

````xml
<build>
  ...
  <exportDir>/export</exportDir>
  <assemblyDescriptor>src/main/docker/assembly.xml</assemblyDescriptor>
</build>
````

becomes

````xml
<build>
  ...
  <assembly>
    <basedir>/export</basedir>
    <descriptor>assembly.xml</descriptor>
  </assembly>
</build>
````

* **0.10.5**
  - Add hooks for external configurations
  - Add property based configuration for images
    ([#42](https://github.com/fabric8io/docker-maven-plugin/issues/42))
  - Add new goal `docker:logs` for showing logs of configured
    containers
    ([#49](https://github.com/fabric8io/docker-maven-plugin/issues/49))
  - Support for showing logs during `docker:start`
    ([#8](https://github.com/fabric8io/docker-maven-plugin/issues/8))
  - Use `COPY` instead of `ADD` when putting a Maven assembly into the
    container
    ([#53](https://github.com/fabric8io/docker-maven-plugin/issues/53))
  - If `exportDir` is `/` then do not actually export (since it
    doesn't make much sense) (see #62)

* **0.10.4**
  - Restructured and updated documentation
  - Fixed push issue when using a private registry
    ([#40](https://github.com/fabric8io/docker-maven-plugin/issues/40))
  - Add support for binding to an arbitrary host IP
    ([#39](https://github.com/fabric8io/docker-maven-plugin/issues/39))

* **0.10.3**
  - Added "remove" goal for cleaning up images
  - Allow "stop" also as standalone goal for stopping all managed
    builds

* **0.10.2**
  - Support for SSL Authentication with Docker 1.3. Plugin will
    respect `DOCKER_CERT_PATH` with fallback to `~/.docker/`.  The
    plugin configuration `certPath` can be used, too and has the
    highest priority.
  - Getting rid of UniRest, using
    [Apache HttpComponents](http://hc.apache.org/) exclusively for
    contacting the Docker host.
  - Support for linking of containers (see the configuration in the
    [shootout-docker-maven](https://github.com/fabric8io/shootout-docker-maven/blob/master/pom.xml)
    POM) Images can be specified in any order, the plugin takes care
    of the right startup order when running containers.
  - Support for waiting on a container's log output before continuing

## 0.9.x Series

Original configuration syntax (as described in the old
[README](readme-0.9.x.md))

* **0.9.12**
  - Fixed push issue when using a private registry
    ([#40](https://github.com/fabric8io/docker-maven-plugin/issues/40))

* **0.9.11**
  - Support for SSL Authentication with Docker 1.3. Plugin will
    respect `DOCKER_CERT_PATH` with fallback to `~/.docker/`.  The
    plugin configuration `certPath` can be used, too and has the
    highest priority.<|MERGE_RESOLUTION|>--- conflicted
+++ resolved
@@ -1,11 +1,6 @@
 # ChangeLog
 
-<<<<<<< HEAD
-* 0.27-SNAPSHOT
-  - Refactor Mojos to get rid of direct member field access of @Parameter properties, (Related to https://github.com/fabric8io/fabric8-maven-plugin/issues/215)
-
-=======
-* 0.28.1
+* 0.28-SNAPSHOT
   - Reintroduce minimal API-VERSION parameter in order to support docker versions below apiVersion 1.25
   - docs: Correct default image naming
   - Proxy settings are being ignored ([#1148](https://github.com/fabric8io/docker-maven-plugin/issues/1148))
@@ -13,13 +8,13 @@
   - Obtain container ip address from custom network for tcp/http wait
   - Fix http (SSL) ping with 'allowAllHosts' flag enabled
   - Update to jnr-unixsocket 0.22
-  - Enhance @sha256 digest for tags in FROM (image_name:image_tag@sha256<digest>) ([#541](https://github.com/fabric8io/docker-maven-plugin/issues/541))
+  - Enhance @sha256 digest for tags in FROM `image_name:image_tag@sha256<digest>` ([#541](https://github.com/fabric8io/docker-maven-plugin/issues/541))
   - Support docker SHELL setting for runCmds (#1157)
   - Added 'autoRemove' option for running containers (#1179)
   - Added support for AWS EC2 instance roles when pushing to AWS ECR (#1186)
   - Add support for auto-pulling multiple base image for multi stage builds (#1057)
+  - Refactor Mojos to get rid of direct member field access of @Parameter properties, ([#215](https://github.com/fabric8io/fabric8-maven-plugin/issues/215))
   
->>>>>>> b414b9b0
 * **0.28.0** (2018-12-13)
   - Update to JMockit 1.43
   - Compiles with Java 11
