# ChangeLog

* **0.11.2**
<<<<<<< HEAD
  - Fix maven parse error when specifying restart policy (#99)
  - Allow hostnames to be used in port bindings (#101)
  - Add support for tagging at build and push time (#104)
=======
  - Use correct output dir during multi-project builds (#97)
>>>>>>> aad854ad

* **0.11.1**
  - Add support for binding UDP ports (#83)
  - "Entrypoint" supports now arguments (#84)
  - Fix basedir for multi module projects (#89)
  - Pull base images before building when "autoPull" is switched on (#76, #77, #88)
  - Fix for stopping containers without tag (#86)
  
* **0.11.0**
  - Add support for binding/exporting containers during startup (#55)
  - Provide better control of the build assembly configuration. In addition, the plugin will now search
    for assembly descriptors in `src/main/docker`. This default can be overridden via the global
    configuration option `sourceDirectory`.
  - An external `Dockerfile` can now be specified to build an image.
  - When "creating" containers they get now all host configuration instead of during "start". This is
    the default behaviour since v1.15 while the older variant where the host configuration is fed into
    the "start" call is deprecated and will go away.
  - Allow selecting the API version with the configuration "apiVersion".
    Default and minimum API version is now "v1.15"
  - A registry can be specified as system property `docker.registry` or
    environment variable `DOCKER_REGISTRY` (#26)
  - Add new wait parameter `shutdown` which allows to specify the amount of time to wait between stopping
    a container and removing it (#54)

Please note, that the syntax for binding volumes from another container has changed slightly in 0.10.6.
See "[Volume binding](manual.md#volume-binding)" for details but in short:

````xml
<run>
  <volumes>
    <from>data</from>
    <from>jolokia/demo</from>
  </volumes>
  ....
</run>
````

becomes

````xml
<run>
  <volumes>
    <from>
      <image>data</image>
      <image>jolokia/demo</image>
    </from>
  </volumes>
  ....
</run>
````

The syntax for specifying the build assembly configuration has also changed. See "[Build Assembly]
(manual.md#build-assembly)" for details but in short:

`````xml
<build>
  ...
  <exportDir>/export</exportDir>
  <assemblyDescriptor>src/main/docker/assembly.xml</assemblyDescriptor>  
</build>  
````

becomes

`````xml
<build>
  ...
  <assembly>
    <basedir>/export</basedir>
    <descriptor>assembly.xml</descriptor>
  </assembly>
</build>           
````

* **0.10.5**
  - Add hooks for external configurations
  - Add property based configuration for images (#42)
  - Add new goal `docker:logs` for showing logs of configured containers (#49)
  - Support for showing logs during `docker:start` (#8)
  - Use `COPY` instead of `ADD` when putting a Maven assembly into the container (#53)
  - If `exportDir` is `/` then do not actually export (since it doesn't make much sense) (see #62)

* **0.10.4**
  - Restructured and updated documentation
  - Fixed push issue when using a private registry (#40)
  - Add support for binding to an arbitrary host IP (#39)

* **0.10.3**
  - Added "remove" goal for cleaning up images
  - Allow "stop" also as standalone goal for stopping all managed builds

* **0.10.2**
  - Support for SSL Authentication with Docker 1.3. Plugin will respect `DOCKER_CERT_PATH` with fallback to `~/.docker/`. 
    The plugin configuration `certPath` can be used, too and has the highest priority.
  - Getting rid of UniRest, using [Apache HttpComponents](http://hc.apache.org/) exclusively for contacting the Docker host.
  - Support for linking of containers (see the configuration in the [shootout-docker-maven](https://github.com/rhuss/shootout-docker-maven/blob/master/pom.xml) POM)
    Images can be specified in any order, the plugin takes care of the right startup order when running containers.
  - Support for waiting on a container's log output before continuing 

## 0.9.x Series 

Original configuration syntax (as described in the old [README](readme-0.9.x.md))

* **0.9.12**
  - Fixed push issue when using a private registry (#40)

* **0.9.11**
  - Support for SSL Authentication with Docker 1.3. Plugin will respect `DOCKER_CERT_PATH` with fallback to `~/.docker/`. 
    The plugin configuration `certPath` can be used, too and has the highest priority.<|MERGE_RESOLUTION|>--- conflicted
+++ resolved
@@ -1,13 +1,10 @@
 # ChangeLog
 
 * **0.11.2**
-<<<<<<< HEAD
   - Fix maven parse error when specifying restart policy (#99)
   - Allow hostnames to be used in port bindings (#101)
   - Add support for tagging at build and push time (#104)
-=======
   - Use correct output dir during multi-project builds (#97)
->>>>>>> aad854ad
 
 * **0.11.1**
   - Add support for binding UDP ports (#83)
