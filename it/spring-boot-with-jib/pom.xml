--- conflicted
+++ resolved
@@ -29,12 +29,7 @@
   <properties>
     <docker.build.jib>true</docker.build.jib>
     <docker.user>fabric8</docker.user>
-<<<<<<< HEAD
-=======
-    <maven.compiler.source>1.8</maven.compiler.source>
-    <maven.compiler.target>1.8</maven.compiler.target>
     <spring.version>2.5.12</spring.version>
->>>>>>> e461aec4
   </properties>
 
   <dependencies>
