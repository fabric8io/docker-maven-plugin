--- conflicted
+++ resolved
@@ -89,21 +89,12 @@
     @Test
     public void emphasizeInfo() {
         TestLog testLog = new TestLog();
-<<<<<<< HEAD
         AnsiLogger logger = new AnsiLogger(testLog, true, "build", false, "T>");
         Ansi ansi = Ansi.ansi();
         logger.info("Yet another [[*]]Test[[*]] %s","emphasis");
         assertEquals(ansi.a("T>")
                          .fg(AnsiLogger.COLOR_INFO)
                          .a("Yet another ")
-=======
-        AnsiLogger logger = new AnsiLogger(testLog, true, false, false, "T>");
-        Ansi ansi = new Ansi();
-        logger.info("Info messages [[*]]show[[*]] %s","emphasis");
-        assertEquals(ansi.fg(AnsiLogger.COLOR_INFO)
-                         .a("T>")
-                         .a("Info messages ")
->>>>>>> 885954a3
                          .fgBright(AnsiLogger.COLOR_EMPHASIS)
                          .a("show")
                          .fg(AnsiLogger.COLOR_INFO)
