package org.jolokia.docker.maven.assembly;

import java.io.IOException;
import java.util.*;

import com.google.common.collect.ImmutableMap;
import org.apache.commons.io.IOUtils;
import org.jolokia.docker.maven.config.Arguments;
import org.junit.Test;

import static org.hamcrest.Matchers.hasEntry;
import static org.junit.Assert.*;


public class DockerFileBuilderTest {

    @Test
    public void testBuildDockerFile() throws Exception {
        Arguments a = Arguments.Builder.get().withParam("c1").withParam("c2").build();
        String dockerfileContent = new DockerFileBuilder().add("/src", "/dest")
                .baseImage("image")
                .cmd(a)
                .env(ImmutableMap.of("foo", "bar"))
                .basedir("/export")
                .expose(Collections.singletonList("8080"))
                .maintainer("maintainer@example.com")
<<<<<<< HEAD
                .workdir("/tmp")
                .labels(ImmutableMap.of("com.acme.foobar", "How are \"you\" ?"))
                .volumes(Collections.singletonList("/vol1")).content();
=======
                .runCommands(Arrays.asList("echo something","echo second"))
                .volumes(Arrays.asList("/vol1")).content();
        dockerfileMap = dockerfileToMap(dockerfileContent);
    }
>>>>>>> 48a57e8c

        String expected = loadFile("docker/Dockerfile.test");
        assertEquals(expected, stripCR(dockerfileContent));
    }

    @Test
    public void testMaintainer() {
        String dockerfileContent = new DockerFileBuilder().maintainer("maintainer@example.com").content();
        assertThat(dockerfileToMap(dockerfileContent), hasEntry("MAINTAINER", "maintainer@example.com"));
    }

    @Test
    public void testEntryPointShell() {
        Arguments a = Arguments.Builder.get().withShell("java -jar /my-app-1.1.1.jar server").build();
        String dockerfileContent = new DockerFileBuilder().entryPoint(a).content();
        assertThat(dockerfileToMap(dockerfileContent), hasEntry("ENTRYPOINT", "java -jar /my-app-1.1.1.jar server"));
    }

    @Test
    public void testEntryPointParams() {
        Arguments a = Arguments.Builder.get().withParam("java").withParam("-jar").withParam("/my-app-1.1.1.jar").withParam("server").build();
        String dockerfileContent = new DockerFileBuilder().entryPoint(a).content();
        assertThat(dockerfileToMap(dockerfileContent), hasEntry("ENTRYPOINT", "[\"java\",\"-jar\",\"/my-app-1.1.1.jar\",\"server\"]"));
    }

    @Test
    public void testNoRootExport() {
        assertFalse(new DockerFileBuilder().add("/src", "/dest").basedir("/").content().contains("VOLUME"));
    }

    @Test
    public void testExportBaseDir() {
        assertTrue(new DockerFileBuilder().basedir("/export").content().contains("/export"));
        assertFalse(new DockerFileBuilder().baseImage("java").basedir("/export").content().contains("/export"));
        assertTrue(new DockerFileBuilder().baseImage("java").exportBasedir(true).basedir("/export").content().contains("/export"));
        assertFalse(new DockerFileBuilder().baseImage("java").exportBasedir(false).basedir("/export").content().contains("/export"));
    }
    
    private String stripCR(String input){
    	return input.replaceAll("\r", "");
    }

    private String loadFile(String fileName) throws IOException {
        return stripCR(IOUtils.toString(getClass().getClassLoader().getResource(fileName)));
    }

    private static Map<String, String> dockerfileToMap(String dockerFile) {
        final Map<String, String> dockerfileMap = new HashMap<>();
        final Scanner scanner = new Scanner(dockerFile);
        while (scanner.hasNextLine()) {
            String line = scanner.nextLine();
            if (line.trim().length() == 0) {
                continue;
            }
            String[] commandAndArguments = line.trim().split("\\s+", 2);
            if (commandAndArguments.length < 2) {
                continue;
            }
            dockerfileMap.put(commandAndArguments[0], commandAndArguments[1]);
        }
        scanner.close();
        return dockerfileMap;
    }
}<|MERGE_RESOLUTION|>--- conflicted
+++ resolved
@@ -11,10 +11,9 @@
 import static org.hamcrest.Matchers.hasEntry;
 import static org.junit.Assert.*;
 
-
 public class DockerFileBuilderTest {
 
-    @Test
+	@Test
     public void testBuildDockerFile() throws Exception {
         Arguments a = Arguments.Builder.get().withParam("c1").withParam("c2").build();
         String dockerfileContent = new DockerFileBuilder().add("/src", "/dest")
@@ -24,77 +23,91 @@
                 .basedir("/export")
                 .expose(Collections.singletonList("8080"))
                 .maintainer("maintainer@example.com")
-<<<<<<< HEAD
                 .workdir("/tmp")
                 .labels(ImmutableMap.of("com.acme.foobar", "How are \"you\" ?"))
-                .volumes(Collections.singletonList("/vol1")).content();
-=======
+                .volumes(Collections.singletonList("/vol1"))
                 .runCommands(Arrays.asList("echo something","echo second"))
-                .volumes(Arrays.asList("/vol1")).content();
-        dockerfileMap = dockerfileToMap(dockerfileContent);
-    }
->>>>>>> 48a57e8c
+                .content();
 
         String expected = loadFile("docker/Dockerfile.test");
         assertEquals(expected, stripCR(dockerfileContent));
     }
 
-    @Test
-    public void testMaintainer() {
-        String dockerfileContent = new DockerFileBuilder().maintainer("maintainer@example.com").content();
-        assertThat(dockerfileToMap(dockerfileContent), hasEntry("MAINTAINER", "maintainer@example.com"));
-    }
+	@Test
+	public void testMaintainer() {
+		String dockerfileContent = new DockerFileBuilder().maintainer(
+				"maintainer@example.com").content();
+		assertThat(dockerfileToMap(dockerfileContent),
+				hasEntry("MAINTAINER", "maintainer@example.com"));
+	}
 
-    @Test
-    public void testEntryPointShell() {
-        Arguments a = Arguments.Builder.get().withShell("java -jar /my-app-1.1.1.jar server").build();
-        String dockerfileContent = new DockerFileBuilder().entryPoint(a).content();
-        assertThat(dockerfileToMap(dockerfileContent), hasEntry("ENTRYPOINT", "java -jar /my-app-1.1.1.jar server"));
-    }
+	@Test
+	public void testEntryPointShell() {
+		Arguments a = Arguments.Builder.get()
+				.withShell("java -jar /my-app-1.1.1.jar server").build();
+		String dockerfileContent = new DockerFileBuilder().entryPoint(a)
+				.content();
+		assertThat(dockerfileToMap(dockerfileContent),
+				hasEntry("ENTRYPOINT", "java -jar /my-app-1.1.1.jar server"));
+	}
 
-    @Test
-    public void testEntryPointParams() {
-        Arguments a = Arguments.Builder.get().withParam("java").withParam("-jar").withParam("/my-app-1.1.1.jar").withParam("server").build();
-        String dockerfileContent = new DockerFileBuilder().entryPoint(a).content();
-        assertThat(dockerfileToMap(dockerfileContent), hasEntry("ENTRYPOINT", "[\"java\",\"-jar\",\"/my-app-1.1.1.jar\",\"server\"]"));
-    }
+	@Test
+	public void testEntryPointParams() {
+		Arguments a = Arguments.Builder.get().withParam("java")
+				.withParam("-jar").withParam("/my-app-1.1.1.jar")
+				.withParam("server").build();
+		String dockerfileContent = new DockerFileBuilder().entryPoint(a)
+				.content();
+		assertThat(
+				dockerfileToMap(dockerfileContent),
+				hasEntry("ENTRYPOINT",
+						"[\"java\",\"-jar\",\"/my-app-1.1.1.jar\",\"server\"]"));
+	}
 
-    @Test
-    public void testNoRootExport() {
-        assertFalse(new DockerFileBuilder().add("/src", "/dest").basedir("/").content().contains("VOLUME"));
-    }
+	@Test
+	public void testNoRootExport() {
+		assertFalse(new DockerFileBuilder().add("/src", "/dest").basedir("/")
+				.content().contains("VOLUME"));
+	}
 
-    @Test
-    public void testExportBaseDir() {
-        assertTrue(new DockerFileBuilder().basedir("/export").content().contains("/export"));
-        assertFalse(new DockerFileBuilder().baseImage("java").basedir("/export").content().contains("/export"));
-        assertTrue(new DockerFileBuilder().baseImage("java").exportBasedir(true).basedir("/export").content().contains("/export"));
-        assertFalse(new DockerFileBuilder().baseImage("java").exportBasedir(false).basedir("/export").content().contains("/export"));
-    }
-    
-    private String stripCR(String input){
-    	return input.replaceAll("\r", "");
-    }
+	@Test
+	public void testExportBaseDir() {
+		assertTrue(new DockerFileBuilder().basedir("/export").content()
+				.contains("/export"));
+		assertFalse(new DockerFileBuilder().baseImage("java")
+				.basedir("/export").content().contains("/export"));
+		assertTrue(new DockerFileBuilder().baseImage("java")
+				.exportBasedir(true).basedir("/export").content()
+				.contains("/export"));
+		assertFalse(new DockerFileBuilder().baseImage("java")
+				.exportBasedir(false).basedir("/export").content()
+				.contains("/export"));
+	}
 
-    private String loadFile(String fileName) throws IOException {
-        return stripCR(IOUtils.toString(getClass().getClassLoader().getResource(fileName)));
-    }
+	private String stripCR(String input) {
+		return input.replaceAll("\r", "");
+	}
 
-    private static Map<String, String> dockerfileToMap(String dockerFile) {
-        final Map<String, String> dockerfileMap = new HashMap<>();
-        final Scanner scanner = new Scanner(dockerFile);
-        while (scanner.hasNextLine()) {
-            String line = scanner.nextLine();
-            if (line.trim().length() == 0) {
-                continue;
-            }
-            String[] commandAndArguments = line.trim().split("\\s+", 2);
-            if (commandAndArguments.length < 2) {
-                continue;
-            }
-            dockerfileMap.put(commandAndArguments[0], commandAndArguments[1]);
-        }
-        scanner.close();
-        return dockerfileMap;
-    }
+	private String loadFile(String fileName) throws IOException {
+		return stripCR(IOUtils.toString(getClass().getClassLoader()
+				.getResource(fileName)));
+	}
+
+	private static Map<String, String> dockerfileToMap(String dockerFile) {
+		final Map<String, String> dockerfileMap = new HashMap<>();
+		final Scanner scanner = new Scanner(dockerFile);
+		while (scanner.hasNextLine()) {
+			String line = scanner.nextLine();
+			if (line.trim().length() == 0) {
+				continue;
+			}
+			String[] commandAndArguments = line.trim().split("\\s+", 2);
+			if (commandAndArguments.length < 2) {
+				continue;
+			}
+			dockerfileMap.put(commandAndArguments[0], commandAndArguments[1]);
+		}
+		scanner.close();
+		return dockerfileMap;
+	}
 }