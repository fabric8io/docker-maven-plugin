--- conflicted
+++ resolved
@@ -5,15 +5,13 @@
 |===
 | Element | Description | Property
 
-<<<<<<< HEAD
+| <<container-name, *containerNamePattern*>>
+| Default pattern for naming all containers when they are created. See <<container-name, Container Names>> for details.
+| `docker.containerNamePattern`
+
 | *retries*
 | If pulling an image is required, how often should a pull be retried before giving up. This useful for flaky registries which tend to return 500 error codes from time to time. The default is 0 which means no retry at all.
 | `docker.pull.retries`
-=======
-| <<container-name, *containerNamePattern*>>
-| Default pattern for naming all containers when they are created. See <<container-name, Container Names>> for details.
-| `docker.containerNamePattern`
->>>>>>> 9f729e29
 
 | *showLogs*
 | In order to switch on globally the logs *showLogs* can be used as global configuration (i.e. outside of `<images>`). If set it will print out all standard
