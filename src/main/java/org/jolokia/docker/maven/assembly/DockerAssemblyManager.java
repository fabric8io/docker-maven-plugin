--- conflicted
+++ resolved
@@ -18,6 +18,7 @@
 import org.codehaus.plexus.archiver.util.DefaultFileSet;
 import org.codehaus.plexus.component.annotations.Component;
 import org.codehaus.plexus.component.annotations.Requirement;
+import org.jolokia.docker.maven.config.Arguments;
 import org.jolokia.docker.maven.config.AssemblyConfiguration;
 import org.jolokia.docker.maven.config.AssemblyMode;
 import org.jolokia.docker.maven.config.BuildImageConfiguration;
@@ -187,13 +188,9 @@
         if (buildConfig.getMaintainer() != null) {
             builder.maintainer(buildConfig.getMaintainer());
         }
-<<<<<<< HEAD
         if (buildConfig.getWorkdir() != null) {
             builder.workdir(buildConfig.getWorkdir());
         }
-=======
-
->>>>>>> 48a57e8c
         if (assemblyConfig != null) {
             builder.add("maven", "")
                     .basedir(assemblyConfig.getBasedir())
