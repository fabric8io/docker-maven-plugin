package org.jolokia.docker.maven.assembly;

import java.io.File;
import java.io.IOException;
import java.util.*;

import com.google.common.base.Joiner;
import org.codehaus.plexus.util.FileUtils;
import org.codehaus.plexus.util.StringUtils;
import org.jolokia.docker.maven.config.Arguments;

/**
 * Create a dockerfile
 *
 * @author roland
 * @since 17.04.14
 */
public class DockerFileBuilder {

    private static final Joiner JOIN_ON_COMMA = Joiner.on("\",\"");

    // Base image to use as from
    private String baseImage;

    // Maintainer of this image
    private String maintainer = "docker-maven-plugin@jolokia.org";

    // Workdir
    private String workdir = null;

    // Basedir to be export
    private String basedir = "/maven";

    private Arguments entryPoint;
    private Arguments cmd;

    private Boolean exportBasedir = null;

    // User under which the files should be added
    private String user;

    // List of files to add. Source and destination follow except that destination
    // in interpreted as a relative path to the exportDir
    // See also http://docs.docker.io/reference/builder/#add
    private List<AddEntry> addEntries = new ArrayList<>();

    // list of ports to expose and environments to use
    private List<Integer> ports = new ArrayList<>();

    // list of RUN Commands to run along with image build see issue #191 on github
    private List<String> runcmds = new ArrayList<>();

<<<<<<< HEAD
// environment

=======
	// environment
>>>>>>> cd0ce1c2
    private Map<String,String> envEntries = new HashMap<>();

    // image labels
    private Map<String, String> labels = new HashMap<>();

    // exposed volumes
    private List<String> volumes = new ArrayList<>();

    /**
     * Create a DockerFile in the given directory
     * @param  destDir directory where to store the dockerfile
     * @return the full path to the docker file
     * @throws IOException if writing fails
     */
    public File write(File destDir) throws IOException {
        File target = new File(destDir,"Dockerfile");
        FileUtils.fileWrite(target, content());
        return target;
    }

    /**
     * Create a Dockerfile following the format described in the
     * <a href="http://docs.docker.io/reference/builder/#usage">Docker reference manual</a>
     *
     * @return the dockerfile create
     * @throws IllegalArgumentException if no src/dest entries have been added
     */
    public String content() throws IllegalArgumentException {

        StringBuilder b = new StringBuilder();
        
        b.append(DockerFileDictionary.FROM.name()).append(" ").append(baseImage != null ? baseImage : DockerAssemblyManager.DEFAULT_DATA_BASE_IMAGE).append("\n");
        b.append(DockerFileDictionary.MAINTAINER.name()).append(" ").append(maintainer).append("\n");

        addEnv(b);
        addLabels(b);
        addPorts(b);

        addVolumes(b);
        addEntries(b);
        addWorkdir(b);
        //RUN COMMANDS See https://docs.docker.com/reference/builder/#run
        addRunCmds(b);
        addCmd(b);
        addEntryPoint(b);

        return b.toString();
    }

    private void addWorkdir(StringBuilder b) {
        if (workdir != null) {
            b.append("WORKDIR ").append(workdir).append("\n");
        }
    }

    private void addEntryPoint(StringBuilder b){
        if (entryPoint != null) {
            buildArguments(b, "ENTRYPOINT", entryPoint);
        }
    }

    private void addCmd(StringBuilder b){
        if (cmd != null) {
            buildArguments(b, "CMD", cmd);
        }
    }

    private static void buildArguments(StringBuilder b, String name, Arguments arguments) {
        b.append(name).append(" ");
        if (arguments.getShell() != null) {
            b.append(arguments.getShell());
        } else {
            b.append("[\"").append(JOIN_ON_COMMA.join(arguments.getExec())).append("\"]");
        }
        b.append("\n");
    }
    
    private void addEntries(StringBuilder b) {
        List<String> destinations = new ArrayList<>();
        for (AddEntry entry : addEntries) {
            String dest =  (basedir.equals("/") ? "" : basedir) +  "/" + entry.destination;
            destinations.add(dest);
            b.append("COPY ").append(entry.source).append(" ").append(dest).append("\n");
        }
        if (user != null) {
            String[] userParts = StringUtils.split(user, ":");
            String userArg = userParts.length > 1 ? userParts[0] + ":" + userParts[1] : userParts[0];
            String cmd = "RUN [\"chown\", \"-R\", \"" + userArg + "\",\"" +
                         StringUtils.join(destinations.iterator(), "\",\"") + "\"]\n";
            if (userParts.length > 2) {
                b.append("USER root\n");
                b.append(cmd);
                b.append("USER ").append(userParts[2]).append("\n");
            } else {
                b.append(cmd);
            }
        }
    }

    private void addEnv(StringBuilder b) {
        addMap(b,"ENV",envEntries);
    }

    private void addLabels(StringBuilder b) {
        addMap(b,"LABEL",labels);
    }

    private void addMap(StringBuilder b,String keyword, Map<String,String> map) {
        if (map != null && map.size() > 0) {
            b.append(keyword).append(" ");
            List<String> entries = new ArrayList<>(map.size());
            for (Map.Entry<String, String> entry : map.entrySet()) {
                entries.add(
                        quote(entry.getKey()) + "=" + quote(entry.getValue())
                );
            }
            b.append(StringUtils.join(entries.iterator()," "));
            b.append("\n");
        }
    }

    private String quote(String value) {
        return StringUtils.quoteAndEscape(value,'"');
    }

    private void addPorts(StringBuilder b) {
        if (ports.size() > 0) {
            b.append(DockerFileDictionary.EXPOSE.name());
            for (Integer port : ports) {
                b.append(" ").append(port);
            }
            b.append("\n");
        }
    }

	private void addRunCmds(StringBuilder b) {
		for (String runCmd : runcmds) {
			b.append(DockerFileDictionary.RUN.name()).append(" ").append(runCmd).append("\n");
		}
	}

    private void addVolumes(StringBuilder b) {
        if (exportBasedir != null ? exportBasedir : baseImage == null) {
            addVolume(b, basedir);
        }

        for (String volume : volumes) {
            addVolume(b, volume);
        }
    }
    
    private void addVolume(StringBuilder buffer, String volume) {
        while (volume.endsWith("/")) {
            volume = volume.substring(0, volume.length() - 1);
        }
        // don't export '/'
        if (volume.length() > 0) {        
            buffer.append("VOLUME [\"").append(volume).append("\"]\n");
        }
    }
    
    // ==========================================================================
    // Builder stuff ....
    public DockerFileBuilder() {}

    public DockerFileBuilder baseImage(String baseImage) {
        if (baseImage != null) {
            this.baseImage = baseImage;
        }
        return this;
    }

    public DockerFileBuilder maintainer(String maintainer) {
        this.maintainer = maintainer;
        return this;
    }

    public DockerFileBuilder workdir(String workdir) {
        this.workdir = workdir;
        return this;
    }

    public DockerFileBuilder basedir(String dir) {
        if (dir != null) {
            basedir = dir;
        }
        return this;
    }

    public DockerFileBuilder cmd(Arguments cmd) {
        cmd.validate();
        this.cmd = cmd;
        return this;
    }

    public DockerFileBuilder entryPoint(Arguments entryPoint) {
        entryPoint.validate();
        this.entryPoint = entryPoint;
        return this;
    }

    public DockerFileBuilder user(String user) {
        this.user = user;
        return this;
    }

    public DockerFileBuilder add(String source, String destination) {
        this.addEntries.add(new AddEntry(source, destination));
        return this;
    }

    public DockerFileBuilder expose(List<String> ports) {
        if (ports != null) {
            for (String port : ports) {
                if (port != null) {
                    try {
                        this.ports.add(Integer.parseInt(port));
                    } catch (NumberFormatException exp) {
                        throw new IllegalArgumentException("Non numeric port " + port + " specified in port mapping",exp);
                    }
                }
            }
        }
        return this;
    }

    /**
     * Adds the RUN Commands within the build image section
     * @param runCmds
     * @return
     */
    public DockerFileBuilder runCommands(List<String> runCmds) {
        if (runCmds != null) {
            for (String cmd : runCmds) {
                if (!StringUtils.isEmpty(cmd)) {
                    this.runcmds.add(cmd);
                }
            }
        }
        return this;
    }

    public DockerFileBuilder exportBasedir(Boolean exportBasedir) {
        this.exportBasedir = exportBasedir;
        return this;
    }
    
    public DockerFileBuilder env(Map<String, String> values) {
        if (values != null) {
            this.envEntries.putAll(values);
            validateMap(envEntries);
        }
        return this;
    }

    public DockerFileBuilder labels(Map<String,String> values) {
        if (values != null) {
            this.labels.putAll(values);
            validateMap(labels);
        }
        return this;
    }

    public DockerFileBuilder volumes(List<String> volumes) {
        if (volumes != null) {
           this.volumes.addAll(volumes);
        }
        return this;
    }
    
    private void validateMap(Map<String, String> env) {
        for (Map.Entry<String,String> entry : env.entrySet()) {
            if (entry.getValue() == null || entry.getValue().length() == 0) {
                throw new IllegalArgumentException("Environment variable '" +
                                                   entry.getKey() + "' must not be null or empty if building an image");
            }
        }
    }

    // All entries required, destination is relative to exportDir
    private static final class AddEntry {
        private String source,destination;

        private AddEntry(String src, String dest) {
            source = src;

            // Strip leading slashes
            destination = dest;

            // squeeze slashes
            while (destination.startsWith("/")) {
                destination = destination.substring(1);
            }
        }
    }

}<|MERGE_RESOLUTION|>--- conflicted
+++ resolved
@@ -50,12 +50,7 @@
     // list of RUN Commands to run along with image build see issue #191 on github
     private List<String> runcmds = new ArrayList<>();
 
-<<<<<<< HEAD
-// environment
-
-=======
 	// environment
->>>>>>> cd0ce1c2
     private Map<String,String> envEntries = new HashMap<>();
 
     // image labels
