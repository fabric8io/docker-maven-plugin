--- conflicted
+++ resolved
@@ -35,12 +35,9 @@
     // See also http://docs.docker.io/reference/builder/#add
     private List<AddEntry> addEntries;
 
-<<<<<<< HEAD
-    // list of ports to expose
+    // list of ports to expose and environments to use
     private List<Integer> ports;
-=======
     private Map<String,String> envEntries;
->>>>>>> 7acdcf09
 
     /**
      * Cretate a DockerFile in the given directory
@@ -108,11 +105,10 @@
     // Builder stuff ....
     public DockerFileBuilder() {
         addEntries = new ArrayList<AddEntry>();
-<<<<<<< HEAD
+        
         ports = new ArrayList<Integer>();
-=======
+        
         envEntries = new HashMap<String, String>();
->>>>>>> 7acdcf09
     }
 
     public DockerFileBuilder baseImage(String baseImage) {
@@ -141,7 +137,6 @@
         return this;
     }
 
-<<<<<<< HEAD
     public DockerFileBuilder expose(int port) {
         this.ports.add(port);
         return this;
@@ -155,13 +150,11 @@
                 }
             }
         }
-=======
+        return this;
+    }
+
     public DockerFileBuilder environmentVariables(Map<String, String> values) {
-        if (values == null) {
-            values = new HashMap<>();
-        }
-        this.envEntries = values;
->>>>>>> 7acdcf09
+        this.envEntries = values != null ? values : new HashMap<String,String>();
         return this;
     }
 
