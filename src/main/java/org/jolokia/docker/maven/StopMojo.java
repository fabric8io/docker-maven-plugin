--- conflicted
+++ resolved
@@ -1,6 +1,7 @@
 package org.jolokia.docker.maven;
 
-import java.util.*;
+import java.util.ArrayList;
+import java.util.List;
 
 import org.apache.maven.plugin.MojoExecutionException;
 import org.apache.maven.plugins.annotations.*;
@@ -33,25 +34,6 @@
 
     protected void executeInternal(DockerAccess access) throws MojoExecutionException, DockerAccessException {
 
-<<<<<<< HEAD
-    protected void executeInternal(DockerAccess access) throws MojoExecutionException, DockerAccessException {
-        if (!keepRunning) {
-            getLog().info("about to stop " + this.images.size() + " docker image(s).");
-
-            Set<ShutdownAction> actions = Collections.synchronizedSet(new LinkedHashSet<ShutdownAction>());
-            for (ImageConfiguration image: images) {
-                for (String container: access.getContainersForImage(image.getName())) {
-                    getLog().debug("adding shutdown action for image " + image.getName());
-                    actions.add(new ShutdownAction(image.getName(), container));
-                }
-            }
-            getPluginContext().put(DOCKER_SHUTDOWN_ACTIONS, actions);
-
-            List<ShutdownAction> appliedShutdownActions = new ArrayList<>();
-            for (ShutdownAction action : getShutdownActionsInExecutionOrder()) {
-                action.shutdown(access, this, keepContainer);
-                appliedShutdownActions.add(action);
-=======
         Boolean startCalled = (Boolean) getPluginContext().get(CONTEXT_KEY_START_CALLED);
 
         if (startCalled == null || !startCalled) {
@@ -72,7 +54,6 @@
                     appliedShutdownActions.add(action);
                 }
                 removeShutdownActions(appliedShutdownActions);
->>>>>>> 17104c3a
             }
         }
     }
