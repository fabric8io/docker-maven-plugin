package org.jolokia.docker.maven.access;

<<<<<<< HEAD
import java.io.*;
import java.security.GeneralSecurityException;
import java.security.KeyStore;
import java.util.*;

import javax.net.ssl.SSLContext;

import org.apache.http.*;
import org.apache.http.client.HttpClient;
import org.apache.http.client.methods.HttpPost;
import org.apache.http.client.methods.HttpUriRequest;
import org.apache.http.config.Registry;
import org.apache.http.config.RegistryBuilder;
import org.apache.http.conn.socket.ConnectionSocketFactory;
import org.apache.http.conn.ssl.SSLConnectionSocketFactory;
import org.apache.http.conn.ssl.SSLContexts;
import org.apache.http.entity.FileEntity;
import org.apache.http.impl.client.HttpClientBuilder;
import org.apache.http.impl.client.HttpClients;
import org.apache.http.impl.conn.PoolingHttpClientConnectionManager;
import org.apache.http.util.EntityUtils;
import org.jolokia.docker.maven.access.log.*;
import org.jolokia.docker.maven.util.*;
import org.json.*;

import static org.jolokia.docker.maven.access.util.RequestUtil.*;
=======
import static java.net.HttpURLConnection.HTTP_CREATED;
import static java.net.HttpURLConnection.HTTP_NOT_FOUND;
import static java.net.HttpURLConnection.HTTP_NOT_MODIFIED;
import static java.net.HttpURLConnection.HTTP_NO_CONTENT;
import static java.net.HttpURLConnection.HTTP_OK;

import java.io.File;
import java.io.IOException;
import java.io.InputStream;
import java.util.ArrayList;
import java.util.Collections;
import java.util.HashMap;
import java.util.List;
import java.util.Map;

import org.jolokia.docker.maven.access.chunked.BuildResponseHandler;
import org.jolokia.docker.maven.access.chunked.ChunkedResponseHandler;
import org.jolokia.docker.maven.access.chunked.ChunkedResponseReader;
import org.jolokia.docker.maven.access.chunked.PullOrPushResponseHandler;
import org.jolokia.docker.maven.access.chunked.TextToJsonBridgeCallback;
import org.jolokia.docker.maven.access.http.ApacheHttpDelegate;
import org.jolokia.docker.maven.access.http.ApacheHttpDelegate.Result;
import org.jolokia.docker.maven.access.http.HttpRequestException;
import org.jolokia.docker.maven.access.log.LogCallback;
import org.jolokia.docker.maven.access.log.LogGetHandle;
import org.jolokia.docker.maven.access.log.LogRequestor;
import org.jolokia.docker.maven.util.AnsiLogger;
import org.jolokia.docker.maven.util.ImageName;
import org.json.JSONArray;
import org.json.JSONObject;
>>>>>>> 060dae62

/**
 * Implementation using <a href="http://hc.apache.org/">Apache HttpComponents</a> for accessing remotely
 * the docker host.
 *
 * The design goal here is to provide only the functionality required for this plugin in order to make
 * it as robust as possible agains docker API changes (which happen quite frequently). That's also
 * the reason, why no framework like JAX-RS or docker-java is used so that the dependencies are kept low.
 *
 * Of course, it's a bit more manual work, but it's worth the effort (as long as the Docker API functionality
 * required is not to much).
 *
 * @author roland
 * @since 26.03.14
 */
public class DockerAccessWithHttpClient implements DockerAccess {

    // Logging
    private final Logger log;
    
    private final ApacheHttpDelegate delegate;
    private final UrlBuilder urlBuilder;
    
    /**
     * Create a new access for the given URL
     * @param baseUrl base URL for accessing the docker Daemon
     * @param certPath used to build up a keystore with the given keys and certificates found in this directory
     * @param log a log handler for printing out logging information
     */
<<<<<<< HEAD
    public DockerAccessWithHttpClient(String apiVersion, String baseUrl, String certPath, Logger log) throws DockerAccessException {
        this.baseUrl = stripSlash(baseUrl) + "/" + apiVersion;
=======
    public DockerAccessWithHttpClient(String apiVersion, String baseUrl, String certPath, AnsiLogger log) throws IOException {
>>>>>>> 060dae62
        this.log = log;
        this.delegate = createHttpClient(certPath);
        this.urlBuilder = new UrlBuilder(baseUrl, apiVersion);
    }

    @Override
    public boolean hasImage(String image) throws DockerAccessException {
        ImageName name = new ImageName(image);
<<<<<<< HEAD
        HttpUriRequest req = newGet(baseUrl + "/images/json?filter=" + name.getNameWithoutTag());
        HttpResponse resp = request(req);
        checkReturnCode("Checking for image '" + image + "'", resp, 200);
        JSONArray array = asJsonArray(resp);
        if (array.length() > 0) {
            for (int i = 0; i < array.length(); i++) {
                JSONObject imageObject = array.getJSONObject(i);
                JSONArray repoTags = imageObject.getJSONArray("RepoTags");
                for (int j = 0; j < repoTags.length(); j++) {
                     if (name.getFullName().equals(repoTags.getString(j))) {
                        return true;
                    }
                }
            }
=======
        try {
            String response = get(urlBuilder.listImages(name), HTTP_OK).getMessage();
            JSONArray array = new JSONArray(response);
            
            return containsImage(name, array);
        } catch (HttpRequestException e) {
            log.error(e.getMessage());
            throw new DockerAccessException("Unable to check for image [%s]", image);
>>>>>>> 060dae62
        }
    }

    @Override
    public String createContainer(ContainerCreateConfig containerConfig) throws DockerAccessException {
        String createJson = containerConfig.toJson();
        log.debug("Container create config: " + createJson);

        try {
            String response = post(urlBuilder.createContainer(), createJson, HTTP_CREATED).getMessage();
            JSONObject json = new JSONObject(response);
            logWarnings(json);

            // only need first 12 to id a container
            return json.getString("Id").substring(0, 12);
        }
        catch (HttpRequestException e) {
            log.error(e.getMessage());
            throw new DockerAccessException("Unable to create container for [%s]", containerConfig.getImageName());
        }
    }

    @Override
    public String getContainerName(String containerId) throws DockerAccessException {
        try {
            String response = get(urlBuilder.inspectContainer(containerId), HTTP_OK).getMessage();
            JSONObject json = new JSONObject(response);
            
            return json.getString("Name");
        } catch (HttpRequestException e) {
            log.error(e.getMessage());
            throw new DockerAccessException("Unable to retrieve container name for [%s]", containerId);
        }
    }

    @Override
    public void startContainer(String containerId) throws DockerAccessException {
        try {
            post(urlBuilder.startContainer(containerId), null, HTTP_NO_CONTENT);
        } catch (HttpRequestException e) {
            log.error(e.getMessage());
            throw new DockerAccessException(String.format("Unable to start container id [%s]", containerId));
        }
    }

    @Override
    public void stopContainer(String containerId) throws DockerAccessException {
        try {
            post(urlBuilder.stopContainer(containerId), null, HTTP_NO_CONTENT, HTTP_NOT_MODIFIED);
        } catch (HttpRequestException e) {
            log.error(e.getMessage());
            throw new DockerAccessException(String.format("Unable to stop container id [%s]", containerId));
        }
    }

    @Override
    public void buildImage(String image, File dockerArchive) throws DockerAccessException {
        // auto-pull not supported in v1.15, which is currently the default
        String buildUrl = urlBuilder.buildImage(image, false, false);

        try {
            Result result = post(buildUrl, dockerArchive, HTTP_OK);
            processChunkedResponse(result, createBuildResponseHandler());
        } catch (HttpRequestException e) {
            log.error(e.getMessage());
            throw new DockerAccessException(String.format("Unable to build image [%s]", image));
        }
    }
    
    @Override
    public Map<String, Integer> queryContainerPortMapping(String containerId) throws DockerAccessException {
        try {
            String response = get(urlBuilder.inspectContainer(containerId), HTTP_OK).getMessage();
            JSONObject json = new JSONObject(response);
            
            return extractPorts(json);           
        } catch (HttpRequestException e) {
            throw new DockerAccessException("Unable to query port mappings for container [%s]", containerId);
        }
    }

    @Override
    public List<String> getContainersForImage(String image) throws DockerAccessException {
        return getContainerIds(image, false);
    }

    @Override
    public String getNewestImageForContainer(String image) throws DockerAccessException {
        List<String> newestContainer = getContainerIds(image, true);
        assert newestContainer.size() == 0 || newestContainer.size() == 1;
        return newestContainer.size() == 0 ? null : newestContainer.get(0);
    }

<<<<<<< HEAD
    private List<String> getContainerIds(String image,boolean onlyLatest) throws DockerAccessException {
        ImageName imageName = new ImageName(image);
        String imageFullName = imageName.getFullName();

        HttpUriRequest req = newGet(baseUrl + "/containers/json?limit=100");
        HttpResponse resp = request(req);
        checkReturnCode("Fetching container information", resp, 200);
        JSONArray configs = asJsonArray(resp);
        return extractMatchingContainers(onlyLatest, imageFullName, configs);
    }

    private List<String> extractMatchingContainers(boolean onlyLatest, String imageFullName, JSONArray configs) {
        long newest = 0;
        List<String> ret = new ArrayList<>();
        for (int i = 0; i < configs.length(); i ++) {
            JSONObject config = configs.getJSONObject(i);
            String containerImage = config.getString("Image");

            if (imageFullName.equals(containerImage)) {
                String id = config.getString("Id");
                if (!onlyLatest) {
                    ret.add(id);
                } else {
                    int timestamp = config.getInt("Created");
                    if (timestamp > newest) {
                        newest = timestamp;
                        if (ret.size() == 0) {
                            ret.add(id);
                        } else {
                            ret.set(0, id);
                        }
                    }
                }
            }
=======
    @Override
    public boolean isContainerRunning(String containerId) throws DockerAccessException {
        try {            
            String response = get(urlBuilder.inspectContainer(containerId), HTTP_OK).getMessage();
            JSONObject json = new JSONObject(response);
        
            return json.getJSONObject("State").getBoolean("Running"); 
        } catch (HttpRequestException e) {
            log.error(e.getMessage());
            throw new DockerAccessException("Unable to determine state of container [%s]", containerId);
>>>>>>> 060dae62
        }
    }

    @Override
    public void getLogSync(String containerId, LogCallback callback) {
        LogRequestor extractor = new LogRequestor(delegate.getHttpClient(), urlBuilder, containerId, callback);
        extractor.fetchLogs();
    }

    @Override
    public LogGetHandle getLogAsync(String containerId, LogCallback callback) {
        LogRequestor extractor = new LogRequestor(delegate.getHttpClient(), urlBuilder, containerId, callback);
        extractor.start();
        return extractor;
    }

    @Override
    public void removeContainer(String containerId) throws DockerAccessException {
        try {
            delete(urlBuilder.removeContainer(containerId), HTTP_NO_CONTENT); 
        } catch (HttpRequestException e) {
            log.error(e.getMessage());
            throw new DockerAccessException("Unable to remove container [%s]", containerId);
        }
    }

    @Override
    public void pullImage(String image, AuthConfig authConfig, String registry) throws DockerAccessException {
        ImageName name = new ImageName(image);
<<<<<<< HEAD
        String pullUrl = baseUrl + "/images/create?fromImage=" + encode(name.getNameWithoutTag(registry));
        pullUrl = addTagParam(pullUrl, name.getTag());
        pullOrPushImage(image, pullUrl, "pulling", authConfig);
=======
        String pullUrl = urlBuilder.pullImage(name, registry);

        try {
            Result result = post(pullUrl, null, authConfig, HTTP_OK);
            processChunkedResponse(result, createPullOrPushResponseHandler());
        } catch (HttpRequestException e) {
            log.error(e.getMessage());
            throw new DockerAccessException("Unable to pull image [%s] from registry [%s]", image, registry);
        }
>>>>>>> 060dae62
    }

    @Override
    public void pushImage(String image, AuthConfig authConfig, String registry) throws DockerAccessException {
        ImageName name = new ImageName(image);
        String pushUrl = urlBuilder.pushImage(name, registry);
        
        String temporaryImage = tagTemporaryImage(name, registry);
        
        try {
<<<<<<< HEAD
            String pushUrl = baseUrl + "/images/" + encode(name.getNameWithoutTag(registry)) + "/push";
            pushUrl = addTagParam(pushUrl, name.getTag());
            pullOrPushImage(image, pushUrl, "pushing", authConfig);
=======
            Result result = post(pushUrl, null, authConfig, HTTP_OK);
            processChunkedResponse(result, createPullOrPushResponseHandler());
        } catch (HttpRequestException e) {
            log.error(e.getMessage());
            throw new DockerAccessException("Unable to push image [%s] to registry [%s]", image, registry);
>>>>>>> 060dae62
        } finally {
            if (temporaryImage != null) {
                removeImage(temporaryImage);
            }
        }
    }

<<<<<<< HEAD
    private String tagTemporaryImage(ImageName name, String registry) throws DockerAccessException {
        String targetImage = name.getFullName(registry);

        if (!name.hasRegistry() && registry != null && !hasImage(targetImage)) {
            tag(name.getFullName(null), targetImage, false);
            return targetImage;
        } else {
            return null;
        }
    }

    /** {@inheritDoc} */
=======
>>>>>>> 060dae62
    @Override
    public void tag(String sourceImage, String targetImage, boolean force) throws DockerAccessException {
        ImageName source = new ImageName(sourceImage);
        ImageName target = new ImageName(targetImage);
<<<<<<< HEAD
        String url = baseUrl + "/images/" + encode(source.getFullName(null)) + "/tag";
        url = addRepositoryParam(url, target.getNameWithoutTag(null));
        url = addTagParam(url,  target.getTag());
        if (force) {
            url = addQueryParam(url, "force", "1");
        }
        HttpUriRequest req = newPost(url, null);
        HttpResponse resp = request(req);
        checkReturnCode("Adding tag " + targetImage + " to " + sourceImage, resp, 201);
=======
        try {
            post(urlBuilder.tagContainer(source, target), null, HTTP_CREATED);
        } catch (HttpRequestException e) {
            log.error(e.getMessage());
            throw new DockerAccessException("Unable to add tag [%s] to image [%s]", targetImage, sourceImage);
        }
>>>>>>> 060dae62
    }

    @Override
    public boolean removeImage(String image, boolean ... forceOpt) throws DockerAccessException {
        boolean force = forceOpt != null && forceOpt.length > 0 && forceOpt[0];
        try {
            Result result = delete(urlBuilder.deleteImage(image, force), HTTP_OK, HTTP_NOT_FOUND);
            if (log.isDebugEnabled()) {
                logRemoveResponse(new JSONArray(result.getMessage()));
            }
            
            return result.getCode() == HTTP_OK;
        } catch (HttpRequestException e) {
            log.error(e.getMessage());
            throw new DockerAccessException("Unable to remove image [%s]", image);
        }
    }

    // ---------------
    // Lifecycle methods not needed here
    @Override
    public void start() {}

    @Override
    public void shutdown() {}

    // visible for testing
    ApacheHttpDelegate createHttpClient(String certPath) throws IOException {
        return new ApacheHttpDelegate(certPath);
    }

    // visible for testing?
    private BuildResponseHandler createBuildResponseHandler() {
        return new BuildResponseHandler(log);
    }
    
    // visible for testing?
    private PullOrPushResponseHandler createPullOrPushResponseHandler() {
        return new PullOrPushResponseHandler(log);
    }

    private Map<String, String> createAuthHeader(AuthConfig authConfig) {
        return (authConfig == null) ? Collections.<String, String> emptyMap() :
                Collections.singletonMap("X-Registry-Auth", authConfig.toHeaderValue());
    }
    
    private boolean containsImage(ImageName name, JSONArray array) {
        if (array.length() > 0) {
            for (int i = 0; i < array.length(); i++) {
                JSONObject imageObject = array.getJSONObject(i);
                JSONArray repoTags = imageObject.getJSONArray("RepoTags");
                for (int j = 0; j < repoTags.length(); j++) {
                    if (name.getFullNameWithTag().equals(repoTags.getString(j))) {
                        return true;
                    }
                }
            }
        }
        return false;
    }
    
    private List<String> extractMatchingContainers(boolean onlyLatest, String imageFullName, JSONArray configs) {
        long newest = 0;
        List<String> ret = new ArrayList<>();
        for (int i = 0; i < configs.length(); i ++) {
            JSONObject config = configs.getJSONObject(i);

            String id = config.getString("Id");
            String containerImage = config.getString("Image");

            if (!imageFullName.equals(containerImage)) {
                continue;
            }

            if (!onlyLatest) {
                ret.add(id);
                continue;
            }

            int timestamp = config.getInt("Created");
            if (timestamp > newest) {
                newest = timestamp;
                if (ret.size() == 0) {
                    ret.add(id);
                } else {
                    ret.set(0, id);
                }
            }
        }
        return ret;
    }

    private List<String> getContainerIds(String image, boolean onlyLatest) throws DockerAccessException {
        ImageName imageName = new ImageName(image);
        String imageFullName = imageName.getFullNameWithTag();

        try {
            String response = get(urlBuilder.listContainers(100), HTTP_OK).getMessage();
            JSONArray array = new JSONArray(response);
            
            return extractMatchingContainers(onlyLatest, imageFullName, array);
        } catch (HttpRequestException e) {
            throw new DockerAccessException(e.getMessage());
        }
    }
    
    private String tagTemporaryImage(ImageName name, String registry) throws DockerAccessException {
        String targetImage = name.getFullNameWithTag(registry);

        if (!name.hasRegistry() && registry != null && !hasImage(targetImage)) {
            tag(name.getFullNameWithTag(null), targetImage);
            return targetImage;
        }
        return null;
    }
    
    // ===========================================================================================================
    
    private Result delete(String url, int statusCode, int... additional) throws HttpRequestException, DockerAccessException {
        try {
            return delegate.delete(url, statusCode, additional);
        } catch (IOException e) {            
            throw new DockerAccessException("communication error occurred with the docker daemon", e);
        }
    }
    
    private Result get(String url, int statusCode, int... additional) throws HttpRequestException, DockerAccessException {
        try {
            return delegate.get(url, statusCode, additional);
        } catch (IOException e) {            
            throw new DockerAccessException("communication error occurred with the docker daemon", e);
        }
    }
    
    private Result post(String url, Object body, AuthConfig authConfig, int statusCode) throws HttpRequestException, DockerAccessException {
       try {
           return delegate.post(url, body, createAuthHeader(authConfig), statusCode);
       } catch (IOException e) {            
           throw new DockerAccessException("communication error occurred with the docker daemon", e);
       }
    }
    
    private Result post(String url, Object body, int statusCode, int... additional) throws HttpRequestException, DockerAccessException {
        try {
            return delegate.post(url, body, statusCode, additional);
        } catch (IOException e) {            
            throw new DockerAccessException("communication error occurred with the docker daemon", e);
        }
    }
    
    // ===========================================================================================================
    // Preparation for performing requests

    private Map<String, Integer> extractPorts(JSONObject info) {
        JSONObject networkSettings = info.getJSONObject("NetworkSettings");
        if (networkSettings != null) {
            JSONObject ports = networkSettings.getJSONObject("Ports");
            if (ports != null) {
                return createPortMapping(ports);
            }
        }
        return Collections.emptyMap();
    }

    private Map<String, Integer> createPortMapping(JSONObject ports) {
        Map<String, Integer> portMapping = new HashMap<>();
        for (Object portSpecO : ports.keySet()) {
            String portSpec = portSpecO.toString();
            if (!ports.isNull(portSpec)) {
                JSONArray hostSpecs = ports.getJSONArray(portSpec);
                parseHostSpecsAndUpdateMapping(portMapping, hostSpecs, portSpec);
            }
        }
        return portMapping;
    }

    private void parseHostSpecsAndUpdateMapping(Map<String, Integer> portMapping, JSONArray hostSpecs, String portSpec) {
        if (hostSpecs != null && hostSpecs.length() > 0) {
            // We take only the first
            JSONObject hostSpec = hostSpecs.getJSONObject(0);
            Object hostPortO = hostSpec.get("HostPort");
            if (hostPortO != null) {
                parsePortSpecAndUpdateMapping(portMapping, hostPortO, portSpec);
            }
        }
    }

    private void parsePortSpecAndUpdateMapping(Map<String, Integer> portMapping, Object hostPort, String portSpec) {
        try {
            Integer hostP = (Integer.parseInt(hostPort.toString()));
            int idx = portSpec.indexOf('/');
            if (idx > 0) {
                int port = Integer.parseInt(portSpec.substring(0, idx));
                String prot = portSpec.substring(idx + 1);
                if (!prot.equals("tcp") && !prot.equals("udp")) {
                    prot = "tcp";
                    log.warn("Invalid protocol '" + prot + "' in port spec " + portSpec + ". Assuming tcp");
                }
                portMapping.put(port + "/" + prot, hostP);
            } else {
                portMapping.put(Integer.parseInt(portSpec) + "/tcp", hostP);
            }
        } catch (NumberFormatException exp) {
            log.warn("Cannot parse " + hostPort + " or " + portSpec + " as a port number. Ignoring in mapping");
        }
    }

    private void processChunkedResponse(Result result, ChunkedResponseHandler<JSONObject> handler) throws DockerAccessException {
        try (InputStream stream = result.getInputStream()) {
            // Parse text as json
            new ChunkedResponseReader(stream, new TextToJsonBridgeCallback(log, handler)).process();
        }
<<<<<<< HEAD
    }

    private void dump(HttpUriRequest req) {
        try {
            log.debug(">>>> " + req.getURI());
            Header[] headers = req.getAllHeaders();
            if (headers != null) {
                for (Header h : headers) {
                    log.debug("|||| " + h.getName() + "=" + h.getValue());
                }
            }
            if ("POST".equals(req.getMethod())) {
                HttpPost post = (HttpPost) req;
                log.debug("---- " + (post.getEntity() != null ? EntityUtils.toString(post.getEntity()) : "[empty]"));
            }
        } catch (IOException e) {
            log.error("<<<< Error while deserializing response " + req + ": " + e);
        }
    }

    private void pullOrPushImage(String image, String uri, String what, AuthConfig authConfig)
            throws DockerAccessException {
        try {
            HttpPost post = new HttpPost(uri);
            if (authConfig != null) {
                post.addHeader("X-Registry-Auth",authConfig.toHeaderValue());
            }

            processPullOrPushResponse(image, client.execute(post), what);
        } catch (IOException e) {
            throw new DockerAccessException("Error while " + what + " " + image + ": ",e);
        }
    }

    private String addTagParam(String url, String tag) {
        return addQueryParam(url, "tag", tag);
    }

    private String addRepositoryParam(String url, String repository) {
        return addQueryParam(url, "repo", repository);
    }

    private String addQueryParam(String url, String param, String value) {
        if (value != null) {
            return url + (url.contains("?") ? "&" : "?") + param + "=" + encode(value);
        } 
        return url;
    }

    private void processPullOrPushResponse(final String image, HttpResponse resp, final String action)
            throws DockerAccessException {
        processChunkedResponse(resp, new ChunkedJsonCallback() {

            private boolean downloadInProgress = false;

            @Override
			public void process(JSONObject json) {
                if (json.has("progressDetail")) {
                    JSONObject details = json.getJSONObject("progressDetail");
                    if (details.has("total")) {
                        if (!downloadInProgress) {
                            log.progressStart(details.getInt("total"));
                        }
                        log.progressUpdate(details.getInt("current"));
                        downloadInProgress = true;
                        return;
                    } 
                       
                    if (downloadInProgress) {
                    	log.progressFinished();
                    }
                    downloadInProgress = false;
                }
                if (json.has("error")) {
                    String msg = json.getString("error").trim();
                    String details = json.getJSONObject("errorDetail").getString("message").trim();
                    log.error("!!! " + msg + (msg.equals(details) ? "" : "(" + details + ")"));
                } else {
                    log.info("... " + (json.has("id") ? json.getString("id") + ": " : "") + json.getString("status"));
                }
            }

            @Override
			public String getErrorMessage(StatusLine status) {
                return "Error while " + action + " image '" + image + "' (code: " + status.getStatusCode() + ", " + status.getReasonPhrase() + ")";
            }
        });
    }

    private void processBuildResponse(final String image, HttpResponse resp) throws DockerAccessException {

        processChunkedResponse(resp, new ChunkedJsonCallback() {
            @Override
			public void process(JSONObject json) {
                if (json.has("error")) {
                    log.error("Error building image: " + json.get("error"));
                    if (json.has("errorDetail")) {
                        JSONObject details = json.getJSONObject("errorDetail");
                        log.error(details.getString("message"));
                    }
                } else if (json.has("stream")) {
                    String message = json.getString("stream");
                    log.debug(trim(message));
                } else if (json.has("status")) {
                    String status = trim(json.getString("status"));
                    String id = json.has("id") ? json.getString("id") : null;
                    if (status.matches("^.*(Download|Pulling).*")) {
                        log.info("  " + (id != null ? id + " " : "") + status);
                    }
                }
            }

            @Override
			public String getErrorMessage(StatusLine status) {
                return "Error while building image '" + image + "' (code: " + status.getStatusCode()
                       + ", " + status.getReasonPhrase() + ")";
            }
        });

    }

    private void processChunkedResponse(HttpResponse resp, final ChunkedJsonCallback cb) throws DockerAccessException {
        processChunkedResponse(resp, new TextToJsonBridgeCallback(cb));
    }

    private void processChunkedResponse(HttpResponse resp, ChunkedTextCallback cb) throws DockerAccessException {
        try {
            InputStream is = resp.getEntity().getContent();
            int len;
            int size = 8129;
            byte[] buf = new byte[size];
            // Data comes in chunkwise
            while ((len = is.read(buf, 0, size)) != -1) {
                String txt = new String(buf,0,len,"UTF-8");
                cb.process(txt);
            }
            StatusLine status = resp.getStatusLine();
            if (status.getStatusCode() != 200) {
                throw new DockerAccessException(cb.getErrorMessage(status));
            }
        } catch (IOException e) {
            throw new DockerAccessException("Cannot process chunk response: " + e,e);
=======
        catch (IOException e) {
            throw new DockerAccessException("Cannot process chunk response: " + e, e);
>>>>>>> 060dae62
        }
    }

    private void logWarnings(JSONObject body) {
        Object warningsObj = body.get("Warnings");
        if (warningsObj != JSONObject.NULL) {
            JSONArray warnings = (JSONArray) warningsObj;
            for (int i = 0; i < warnings.length(); i++) {
                log.warn(warnings.getString(i));
            }
        }
    }

    // Callback for processing response chunks
    private void logRemoveResponse(JSONArray logElements) {
        for (int i = 0; i < logElements.length(); i++) {
            JSONObject entry = logElements.getJSONObject(i);
            for (Object key : entry.keySet()) {
                log.debug(key + ": " + entry.get(key.toString()));
            }
        }
    }
}<|MERGE_RESOLUTION|>--- conflicted
+++ resolved
@@ -1,6 +1,7 @@
 package org.jolokia.docker.maven.access;
 
-<<<<<<< HEAD
+import org.jolokia.docker.maven.util.Logger;
+
 import java.io.*;
 import java.security.GeneralSecurityException;
 import java.security.KeyStore;
@@ -27,7 +28,6 @@
 import org.json.*;
 
 import static org.jolokia.docker.maven.access.util.RequestUtil.*;
-=======
 import static java.net.HttpURLConnection.HTTP_CREATED;
 import static java.net.HttpURLConnection.HTTP_NOT_FOUND;
 import static java.net.HttpURLConnection.HTTP_NOT_MODIFIED;
@@ -58,7 +58,6 @@
 import org.jolokia.docker.maven.util.ImageName;
 import org.json.JSONArray;
 import org.json.JSONObject;
->>>>>>> 060dae62
 
 /**
  * Implementation using <a href="http://hc.apache.org/">Apache HttpComponents</a> for accessing remotely
@@ -88,12 +87,7 @@
      * @param certPath used to build up a keystore with the given keys and certificates found in this directory
      * @param log a log handler for printing out logging information
      */
-<<<<<<< HEAD
-    public DockerAccessWithHttpClient(String apiVersion, String baseUrl, String certPath, Logger log) throws DockerAccessException {
-        this.baseUrl = stripSlash(baseUrl) + "/" + apiVersion;
-=======
-    public DockerAccessWithHttpClient(String apiVersion, String baseUrl, String certPath, AnsiLogger log) throws IOException {
->>>>>>> 060dae62
+    public DockerAccessWithHttpClient(String apiVersion, String baseUrl, String certPath, Logger log) throws IOException {
         this.log = log;
         this.delegate = createHttpClient(certPath);
         this.urlBuilder = new UrlBuilder(baseUrl, apiVersion);
@@ -102,22 +96,6 @@
     @Override
     public boolean hasImage(String image) throws DockerAccessException {
         ImageName name = new ImageName(image);
-<<<<<<< HEAD
-        HttpUriRequest req = newGet(baseUrl + "/images/json?filter=" + name.getNameWithoutTag());
-        HttpResponse resp = request(req);
-        checkReturnCode("Checking for image '" + image + "'", resp, 200);
-        JSONArray array = asJsonArray(resp);
-        if (array.length() > 0) {
-            for (int i = 0; i < array.length(); i++) {
-                JSONObject imageObject = array.getJSONObject(i);
-                JSONArray repoTags = imageObject.getJSONArray("RepoTags");
-                for (int j = 0; j < repoTags.length(); j++) {
-                     if (name.getFullName().equals(repoTags.getString(j))) {
-                        return true;
-                    }
-                }
-            }
-=======
         try {
             String response = get(urlBuilder.listImages(name), HTTP_OK).getMessage();
             JSONArray array = new JSONArray(response);
@@ -126,7 +104,6 @@
         } catch (HttpRequestException e) {
             log.error(e.getMessage());
             throw new DockerAccessException("Unable to check for image [%s]", image);
->>>>>>> 060dae62
         }
     }
 
@@ -220,42 +197,6 @@
         return newestContainer.size() == 0 ? null : newestContainer.get(0);
     }
 
-<<<<<<< HEAD
-    private List<String> getContainerIds(String image,boolean onlyLatest) throws DockerAccessException {
-        ImageName imageName = new ImageName(image);
-        String imageFullName = imageName.getFullName();
-
-        HttpUriRequest req = newGet(baseUrl + "/containers/json?limit=100");
-        HttpResponse resp = request(req);
-        checkReturnCode("Fetching container information", resp, 200);
-        JSONArray configs = asJsonArray(resp);
-        return extractMatchingContainers(onlyLatest, imageFullName, configs);
-    }
-
-    private List<String> extractMatchingContainers(boolean onlyLatest, String imageFullName, JSONArray configs) {
-        long newest = 0;
-        List<String> ret = new ArrayList<>();
-        for (int i = 0; i < configs.length(); i ++) {
-            JSONObject config = configs.getJSONObject(i);
-            String containerImage = config.getString("Image");
-
-            if (imageFullName.equals(containerImage)) {
-                String id = config.getString("Id");
-                if (!onlyLatest) {
-                    ret.add(id);
-                } else {
-                    int timestamp = config.getInt("Created");
-                    if (timestamp > newest) {
-                        newest = timestamp;
-                        if (ret.size() == 0) {
-                            ret.add(id);
-                        } else {
-                            ret.set(0, id);
-                        }
-                    }
-                }
-            }
-=======
     @Override
     public boolean isContainerRunning(String containerId) throws DockerAccessException {
         try {            
@@ -266,7 +207,6 @@
         } catch (HttpRequestException e) {
             log.error(e.getMessage());
             throw new DockerAccessException("Unable to determine state of container [%s]", containerId);
->>>>>>> 060dae62
         }
     }
 
@@ -296,11 +236,6 @@
     @Override
     public void pullImage(String image, AuthConfig authConfig, String registry) throws DockerAccessException {
         ImageName name = new ImageName(image);
-<<<<<<< HEAD
-        String pullUrl = baseUrl + "/images/create?fromImage=" + encode(name.getNameWithoutTag(registry));
-        pullUrl = addTagParam(pullUrl, name.getTag());
-        pullOrPushImage(image, pullUrl, "pulling", authConfig);
-=======
         String pullUrl = urlBuilder.pullImage(name, registry);
 
         try {
@@ -310,7 +245,6 @@
             log.error(e.getMessage());
             throw new DockerAccessException("Unable to pull image [%s] from registry [%s]", image, registry);
         }
->>>>>>> 060dae62
     }
 
     @Override
@@ -321,17 +255,11 @@
         String temporaryImage = tagTemporaryImage(name, registry);
         
         try {
-<<<<<<< HEAD
-            String pushUrl = baseUrl + "/images/" + encode(name.getNameWithoutTag(registry)) + "/push";
-            pushUrl = addTagParam(pushUrl, name.getTag());
-            pullOrPushImage(image, pushUrl, "pushing", authConfig);
-=======
             Result result = post(pushUrl, null, authConfig, HTTP_OK);
             processChunkedResponse(result, createPullOrPushResponseHandler());
         } catch (HttpRequestException e) {
             log.error(e.getMessage());
             throw new DockerAccessException("Unable to push image [%s] to registry [%s]", image, registry);
->>>>>>> 060dae62
         } finally {
             if (temporaryImage != null) {
                 removeImage(temporaryImage);
@@ -339,43 +267,16 @@
         }
     }
 
-<<<<<<< HEAD
-    private String tagTemporaryImage(ImageName name, String registry) throws DockerAccessException {
-        String targetImage = name.getFullName(registry);
-
-        if (!name.hasRegistry() && registry != null && !hasImage(targetImage)) {
-            tag(name.getFullName(null), targetImage, false);
-            return targetImage;
-        } else {
-            return null;
-        }
-    }
-
-    /** {@inheritDoc} */
-=======
->>>>>>> 060dae62
     @Override
     public void tag(String sourceImage, String targetImage, boolean force) throws DockerAccessException {
         ImageName source = new ImageName(sourceImage);
         ImageName target = new ImageName(targetImage);
-<<<<<<< HEAD
-        String url = baseUrl + "/images/" + encode(source.getFullName(null)) + "/tag";
-        url = addRepositoryParam(url, target.getNameWithoutTag(null));
-        url = addTagParam(url,  target.getTag());
-        if (force) {
-            url = addQueryParam(url, "force", "1");
-        }
-        HttpUriRequest req = newPost(url, null);
-        HttpResponse resp = request(req);
-        checkReturnCode("Adding tag " + targetImage + " to " + sourceImage, resp, 201);
-=======
-        try {
-            post(urlBuilder.tagContainer(source, target), null, HTTP_CREATED);
+        try {
+            post(urlBuilder.tagContainer(source, target, force), null, HTTP_CREATED);
         } catch (HttpRequestException e) {
             log.error(e.getMessage());
             throw new DockerAccessException("Unable to add tag [%s] to image [%s]", targetImage, sourceImage);
         }
->>>>>>> 060dae62
     }
 
     @Override
@@ -428,7 +329,7 @@
                 JSONObject imageObject = array.getJSONObject(i);
                 JSONArray repoTags = imageObject.getJSONArray("RepoTags");
                 for (int j = 0; j < repoTags.length(); j++) {
-                    if (name.getFullNameWithTag().equals(repoTags.getString(j))) {
+                    if (name.getFullName().equals(repoTags.getString(j))) {
                         return true;
                     }
                 }
@@ -436,7 +337,8 @@
         }
         return false;
     }
-    
+
+
     private List<String> extractMatchingContainers(boolean onlyLatest, String imageFullName, JSONArray configs) {
         long newest = 0;
         List<String> ret = new ArrayList<>();
@@ -470,7 +372,7 @@
 
     private List<String> getContainerIds(String image, boolean onlyLatest) throws DockerAccessException {
         ImageName imageName = new ImageName(image);
-        String imageFullName = imageName.getFullNameWithTag();
+        String imageFullName = imageName.getFullName();
 
         try {
             String response = get(urlBuilder.listContainers(100), HTTP_OK).getMessage();
@@ -481,12 +383,13 @@
             throw new DockerAccessException(e.getMessage());
         }
     }
-    
+
+
     private String tagTemporaryImage(ImageName name, String registry) throws DockerAccessException {
-        String targetImage = name.getFullNameWithTag(registry);
+        String targetImage = name.getFullName(registry);
 
         if (!name.hasRegistry() && registry != null && !hasImage(targetImage)) {
-            tag(name.getFullNameWithTag(null), targetImage);
+            tag(name.getFullName(null), targetImage,false);
             return targetImage;
         }
         return null;
@@ -588,153 +491,8 @@
             // Parse text as json
             new ChunkedResponseReader(stream, new TextToJsonBridgeCallback(log, handler)).process();
         }
-<<<<<<< HEAD
-    }
-
-    private void dump(HttpUriRequest req) {
-        try {
-            log.debug(">>>> " + req.getURI());
-            Header[] headers = req.getAllHeaders();
-            if (headers != null) {
-                for (Header h : headers) {
-                    log.debug("|||| " + h.getName() + "=" + h.getValue());
-                }
-            }
-            if ("POST".equals(req.getMethod())) {
-                HttpPost post = (HttpPost) req;
-                log.debug("---- " + (post.getEntity() != null ? EntityUtils.toString(post.getEntity()) : "[empty]"));
-            }
-        } catch (IOException e) {
-            log.error("<<<< Error while deserializing response " + req + ": " + e);
-        }
-    }
-
-    private void pullOrPushImage(String image, String uri, String what, AuthConfig authConfig)
-            throws DockerAccessException {
-        try {
-            HttpPost post = new HttpPost(uri);
-            if (authConfig != null) {
-                post.addHeader("X-Registry-Auth",authConfig.toHeaderValue());
-            }
-
-            processPullOrPushResponse(image, client.execute(post), what);
-        } catch (IOException e) {
-            throw new DockerAccessException("Error while " + what + " " + image + ": ",e);
-        }
-    }
-
-    private String addTagParam(String url, String tag) {
-        return addQueryParam(url, "tag", tag);
-    }
-
-    private String addRepositoryParam(String url, String repository) {
-        return addQueryParam(url, "repo", repository);
-    }
-
-    private String addQueryParam(String url, String param, String value) {
-        if (value != null) {
-            return url + (url.contains("?") ? "&" : "?") + param + "=" + encode(value);
-        } 
-        return url;
-    }
-
-    private void processPullOrPushResponse(final String image, HttpResponse resp, final String action)
-            throws DockerAccessException {
-        processChunkedResponse(resp, new ChunkedJsonCallback() {
-
-            private boolean downloadInProgress = false;
-
-            @Override
-			public void process(JSONObject json) {
-                if (json.has("progressDetail")) {
-                    JSONObject details = json.getJSONObject("progressDetail");
-                    if (details.has("total")) {
-                        if (!downloadInProgress) {
-                            log.progressStart(details.getInt("total"));
-                        }
-                        log.progressUpdate(details.getInt("current"));
-                        downloadInProgress = true;
-                        return;
-                    } 
-                       
-                    if (downloadInProgress) {
-                    	log.progressFinished();
-                    }
-                    downloadInProgress = false;
-                }
-                if (json.has("error")) {
-                    String msg = json.getString("error").trim();
-                    String details = json.getJSONObject("errorDetail").getString("message").trim();
-                    log.error("!!! " + msg + (msg.equals(details) ? "" : "(" + details + ")"));
-                } else {
-                    log.info("... " + (json.has("id") ? json.getString("id") + ": " : "") + json.getString("status"));
-                }
-            }
-
-            @Override
-			public String getErrorMessage(StatusLine status) {
-                return "Error while " + action + " image '" + image + "' (code: " + status.getStatusCode() + ", " + status.getReasonPhrase() + ")";
-            }
-        });
-    }
-
-    private void processBuildResponse(final String image, HttpResponse resp) throws DockerAccessException {
-
-        processChunkedResponse(resp, new ChunkedJsonCallback() {
-            @Override
-			public void process(JSONObject json) {
-                if (json.has("error")) {
-                    log.error("Error building image: " + json.get("error"));
-                    if (json.has("errorDetail")) {
-                        JSONObject details = json.getJSONObject("errorDetail");
-                        log.error(details.getString("message"));
-                    }
-                } else if (json.has("stream")) {
-                    String message = json.getString("stream");
-                    log.debug(trim(message));
-                } else if (json.has("status")) {
-                    String status = trim(json.getString("status"));
-                    String id = json.has("id") ? json.getString("id") : null;
-                    if (status.matches("^.*(Download|Pulling).*")) {
-                        log.info("  " + (id != null ? id + " " : "") + status);
-                    }
-                }
-            }
-
-            @Override
-			public String getErrorMessage(StatusLine status) {
-                return "Error while building image '" + image + "' (code: " + status.getStatusCode()
-                       + ", " + status.getReasonPhrase() + ")";
-            }
-        });
-
-    }
-
-    private void processChunkedResponse(HttpResponse resp, final ChunkedJsonCallback cb) throws DockerAccessException {
-        processChunkedResponse(resp, new TextToJsonBridgeCallback(cb));
-    }
-
-    private void processChunkedResponse(HttpResponse resp, ChunkedTextCallback cb) throws DockerAccessException {
-        try {
-            InputStream is = resp.getEntity().getContent();
-            int len;
-            int size = 8129;
-            byte[] buf = new byte[size];
-            // Data comes in chunkwise
-            while ((len = is.read(buf, 0, size)) != -1) {
-                String txt = new String(buf,0,len,"UTF-8");
-                cb.process(txt);
-            }
-            StatusLine status = resp.getStatusLine();
-            if (status.getStatusCode() != 200) {
-                throw new DockerAccessException(cb.getErrorMessage(status));
-            }
-        } catch (IOException e) {
-            throw new DockerAccessException("Cannot process chunk response: " + e,e);
-=======
         catch (IOException e) {
             throw new DockerAccessException("Cannot process chunk response: " + e, e);
->>>>>>> 060dae62
         }
     }
 
