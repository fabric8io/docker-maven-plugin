--- conflicted
+++ resolved
@@ -65,9 +65,6 @@
     }
 
     @Override
-<<<<<<< HEAD
-    public String createContainer(ContainerCreateConfig containerConfig, String containerName) throws DockerAccessException {
-=======
     public String getImageId(String image) throws DockerAccessException {
         try {
             String response = get(urlBuilder.inspectImage(image), HTTP_OK).getMessage();
@@ -80,8 +77,7 @@
     }
 
     @Override
-    public String createContainer(ContainerCreateConfig containerConfig) throws DockerAccessException {
->>>>>>> 1a642c7d
+    public String createContainer(ContainerCreateConfig containerConfig, String containerName) throws DockerAccessException {
         String createJson = containerConfig.toJson();
         log.debug("Container create config: " + createJson);
 
