--- conflicted
+++ resolved
@@ -78,19 +78,13 @@
 
         checkImageWithAutoPull(dockerAccess, fromImage, new ImageName(fromImage).getRegistry());
 
-<<<<<<< HEAD
-        MojoParameters params =  new MojoParameters(session, project, archive, mavenFileFilter, sourceDirectory, outputDirectory);
+        MojoParameters params = createMojoParameters();
         File dockerArchive = dockerAssemblyManager.createDockerTarArchive(imageName,params, imageConfig.getBuildConfiguration());
-=======
-        MojoParameters params = createMojoParameters();
-        File dockerArchive = dockerAssemblyManager.create(params, imageConfig.getBuildConfiguration());
->>>>>>> 758a3837
 
         dockerAccess.buildImage(imageName, dockerArchive);
         debug("Creating image successful!");
     }
 
-<<<<<<< HEAD
     private void tagImage(String imageName, ImageConfiguration imageConfig, DockerAccess dockerAccess)
             throws DockerAccessException, MojoExecutionException {
         List<String> tags = imageConfig.getBuildConfiguration().getTags();
@@ -107,10 +101,8 @@
         }
     }
 
-=======
     private MojoParameters createMojoParameters() {
         return new MojoParameters(session, project, archive, mavenFileFilter, mavenFilterReader,
                 sourceDirectory, outputDirectory);
     }
->>>>>>> 758a3837
 }