package org.jolokia.docker.maven;

import java.io.IOException;
import java.util.*;

import org.apache.maven.plugin.*;
import org.apache.maven.project.MavenProject;
import org.apache.maven.settings.Settings;
import org.codehaus.plexus.PlexusConstants;
import org.codehaus.plexus.PlexusContainer;
import org.codehaus.plexus.context.Context;
import org.codehaus.plexus.context.ContextException;
import org.codehaus.plexus.personality.plexus.lifecycle.phase.Contextualizable;
import org.jolokia.docker.maven.access.*;
import org.jolokia.docker.maven.config.*;
import org.jolokia.docker.maven.config.handler.ImageConfigResolver;
import org.jolokia.docker.maven.log.ContainerLogOutputSpec;
import org.jolokia.docker.maven.log.LogDispatcher;
import org.jolokia.docker.maven.util.*;


/**
 * Base class for this plugin.
 *
 * @author roland
 * @since 26.03.14
 */
public abstract class AbstractDockerMojo extends AbstractMojo implements Contextualizable {

    // Key in plugin context specifying shutdown actions
    public static final String CONTEXT_KEY_SHUTDOWN_ACTIONS = "CONTEXT_KEY_DOCKER_SHUTDOWN_ACTIONS";

    // Key for indicating that a "start" goal has run
    public static final String CONTEXT_KEY_START_CALLED = "CONTEXT_KEY_DOCKER_START_CALLED";

    // Key holding the log dispatcher
    public static final Object CONTEXT_KEY_LOG_DISPATCHER = "CONTEXT_KEY_DOCKER_LOG_DISPATCHER";

    // Standard HTTPS port (IANA registered). The other 2375 with plain HTTP is used only in older
    // docker installations.
    public static final String DOCKER_HTTPS_PORT = "2376";

    // don't forget to change 'apiVersion' default-value as well
    public static final String API_VERSION = "v1.15";
    
    // Current maven project
    /** @parameter default-value="${project}" */
    protected MavenProject project;

    // Settings holding authentication info
    /** @component */
    protected Settings settings;

    // Handler for external configurations
    /** @component */
    protected ImageConfigResolver imageConfigResolver;

    /** @parameter property = "docker.autoPull" default-value = "true" */
    protected boolean autoPull;

    // don't forget to change 'API_VERSION'
    /** @parameter property = "docker.apiVersion" default-value = "v1.15" */
    private String apiVersion;
    
    // URL to docker daemon
    /** @parameter property = "docker.host" */
    private String dockerHost;

    /** @parameter property = "docker.certPath" */
    private String certPath;

    // If logging is enabled globally

    // Whether to use color
    /** @parameter property = "docker.useColor" default-value = "true" */
    protected boolean useColor;

    // The date format to use when putting out logs
    /** @parameter property = "docker.logDate" */
    private String logDate;

    // Whether to skip docker altogether
    /** @parameter property = "docker.skip" default-value = "false" */
    private boolean skip;

    // Whether to restrict operation to a single image. This can be either
    // the image or an alias name. It can also be comma separated list.
    // This parameter is typically set via the command line.
    /** @parameter property = "docker.image" */
    private String image;

    // Default registry to use if no registry is specified
    /** @parameter property = "docker.registry" */
    private String registry;

    // Authentication information
    /** @parameter */
    Map authConfig;

    // Relevant configuration to use. This includes also references to external
    // images
    /**
     * @parameter
     * @required */
    private List<ImageConfiguration> images;

    // Handler dealing with authentication credentials
    private AuthConfigFactory authConfigFactory;

    protected Logger log;
    
    /**
     * Entry point for this plugin. It will set up the helper class and then calls {@link #executeInternal(DockerAccess)}
     * which must be implemented by subclass.
     *
     * @throws MojoExecutionException
     * @throws MojoFailureException
     */
    @Override
    public void execute() throws MojoExecutionException, MojoFailureException {
        this.log = new AnsiLogger(getLog(), useColor);
        if (!skip) {
<<<<<<< HEAD
            DockerAccess access;
            try {
                access = new DockerAccessWithHttpClient(apiVersion, EnvUtil.extractUrl(dockerHost), getCertPath(), log);
                access.start();
            } catch (DockerAccessException e) {
                throw new MojoExecutionException("Cannot create docker access object ",e);
            }
=======
            DockerAccess access = createDockerClient();
>>>>>>> 060dae62
            try {
                executeInternal(access);
            } catch (DockerAccessException exp) {  
                throw new MojoExecutionException(log.errorMessage(exp.getMessage()), exp);
            } finally {
                access.shutdown();
            }
        }
    }

    /**
     * Hook for subclass for doing the real job
     *
     * @param dockerAccess access object for getting to the DockerServer
     */
    protected abstract void executeInternal(DockerAccess dockerAccess)
            throws DockerAccessException, MojoExecutionException;

    // =============================================================================================
    // Registry for managed containers


    /**
     * Register a shutdown action executed during "stop"
     * @param shutdownAction action to register
     */
    protected void registerShutdownAction(ShutdownAction shutdownAction) {
        getShutdownActions().add(shutdownAction);
    }

    /**
     * Return shutdown actions in reverse registration order
     * @return registered shutdown actions
     */
    protected List<ShutdownAction> getShutdownActionsInExecutionOrder() {
        List<ShutdownAction> ret = new ArrayList<>(getShutdownActions());
        Collections.reverse(ret);
        return ret;
    }

    /**
     * Remove a list of shutdown actions
     * @param actions actions to remove
     */
    protected void removeShutdownActions(List<ShutdownAction> actions) {
        getShutdownActions().removeAll(actions);
    }

    private Set<ShutdownAction> getShutdownActions() {
        Object obj = getPluginContext().get(CONTEXT_KEY_SHUTDOWN_ACTIONS);
        if (obj == null) {
            Set<ShutdownAction> actions = Collections.synchronizedSet(new LinkedHashSet<ShutdownAction>());
            getPluginContext().put(CONTEXT_KEY_SHUTDOWN_ACTIONS, actions);
            return actions;
        } 
       
        return (Set<ShutdownAction>) obj;
    }

    /**
     * Get all images to use. Can be restricted via -Ddocker.image to pick a one or more images. The values
     * is taken as comma separated list.
     *
     * @return list of image configuration to use
     */
    protected List<ImageConfiguration> getImages() {
        List<ImageConfiguration> resolvedImages = resolveImages();
        List<ImageConfiguration> ret = new ArrayList<>();
        for (ImageConfiguration imageConfig : resolvedImages) {
            if (matchesConfiguredImages(this.image, imageConfig)) {
                ret.add(imageConfig);
            }
        }
        return ret;
    }

    private List<ImageConfiguration> resolveImages() {
        List<ImageConfiguration> ret = new ArrayList<>();
        for (ImageConfiguration image : images) {
            ret.addAll(imageConfigResolver.resolve(image,project.getProperties()));
        }
        return ret;
    }

    // Check if the provided image configuration matches the given
    protected boolean matchesConfiguredImages(String imageList, ImageConfiguration imageConfig) {
        if (imageList == null) {
            return true;
        }
        Set<String> imagesAllowed = new HashSet<>(Arrays.asList(imageList.split("\\s*,\\s*")));
        return imagesAllowed.contains(imageConfig.getName()) || imagesAllowed.contains(imageConfig.getAlias());
    }

    // visible for testing
    DockerAccess createDockerClient() throws MojoExecutionException {
        try {
            DockerAccess client = new DockerAccessWithHttpClient(apiVersion, EnvUtil.extractUrl(dockerHost),
                    EnvUtil.getCertPath(certPath), ansiLogger);
            client.start();

            return client;
        }
        catch (IOException | DockerAccessException e) {
            throw new MojoExecutionException("Cannot create docker access object ", e);
        }
    }
    
    // =================================================================================
    // Extract authentication information

    @Override
    public void contextualize(Context context) throws ContextException {
        authConfigFactory = new AuthConfigFactory((PlexusContainer) context.get(PlexusConstants.PLEXUS_KEY));
    }

    // =================================================================================

     protected String getImageName(String name) {
        if (name != null) {
            return name;
        } 
        
        return getDefaultUserName() + "/" + getDefaultRepoName() + ":" + project.getVersion();
    }

    private String getDefaultRepoName() {
        String repoName = project.getBuild().getFinalName();
        if (repoName == null || repoName.length() == 0) {
            repoName = project.getArtifactId();
        }
        return repoName;
    }

    // Repo names with '.' are considered to be remote registries
    private String getDefaultUserName() {
        String groupId = project.getGroupId();
        String repo = groupId.replace('.','_').replace('-','_');
        return repo.length() > 30 ? repo.substring(0,30) : repo;
    }

    // =================================================================================

    protected AuthConfig prepareAuthConfig(String image) throws MojoExecutionException {
        return authConfigFactory.createAuthConfig(authConfig, image,settings);
    }

    protected static String toContainerAndImageDescription(String container, String description) {
        return container.substring(0, 12) + " " + description;
    }

    protected LogDispatcher getLogDispatcher(DockerAccess docker) {
        LogDispatcher dispatcher = (LogDispatcher) getPluginContext().get(CONTEXT_KEY_LOG_DISPATCHER);
        if (dispatcher == null) {
            dispatcher = new LogDispatcher(docker,useColor);
            dispatcher.addLogOutputStream(System.out);
            getPluginContext().put(CONTEXT_KEY_LOG_DISPATCHER,dispatcher);
        }
        return dispatcher;
    }

    protected ContainerLogOutputSpec getContainerLogSpec(String containerId, ImageConfiguration imageConfiguration) {
        ContainerLogOutputSpec.Builder builder = new ContainerLogOutputSpec.Builder();
        LogConfiguration logConfig = extractLogConfiguration(imageConfiguration);

        addLogFormat(builder, logConfig);
        addPrefix(builder, logConfig.getPrefix(), imageConfiguration.getAlias(), containerId);

        builder.containerId(containerId)
                .color(logConfig.getColor());

        return builder.build();
    }

    private void addPrefix(ContainerLogOutputSpec.Builder builder, String logPrefix, String alias, String containerId) {
        String prefix = logPrefix;
        if (prefix == null) {
            prefix = alias;
        }
        if (prefix == null) {
            prefix = containerId.substring(0,6);
        }
        builder.prefix(prefix);
    }

    private void addLogFormat(ContainerLogOutputSpec.Builder builder, LogConfiguration logConfig) {
        String logFormat = logConfig.getDate() != null ? logConfig.getDate() : logDate;
        if (logFormat != null && logFormat.equalsIgnoreCase("true")) {
            logFormat = "DEFAULT";
        }
        if (logFormat != null) {
            builder.timeFormatter(logFormat);
        }
    }

    private LogConfiguration extractLogConfiguration(ImageConfiguration imageConfiguration) {
        RunImageConfiguration runConfig = imageConfiguration.getRunConfiguration();
        LogConfiguration logConfig = null;
        if (runConfig != null) {
            logConfig = runConfig.getLog();
        }
        if (logConfig == null) {
            logConfig = LogConfiguration.DEFAULT;
        }
        return logConfig;
    }

    /**
     * Try to get the registry from various parameters
     *
     * @param imageConfig image config which might contain the registry
     * @return the registry found or null if none could be extracted
     */
    protected String getRegistry(ImageConfiguration imageConfig) {
        return EnvUtil.findRegistry(imageConfig.getRegistry(),registry);
    }

    /**
     * Check an image, and, if <code>autoPull</code> is set to true, fetch it. Otherwise if the image
     * is not existant, throw an error
     *
     * @param docker access object to lookup an image (if autoPull is enabled)
     * @param name image name
     * @param registry optional registry which is used if the image itself doesn't have a registry.
     *
     * @throws DockerAccessException
     * @throws MojoExecutionException
     */
    protected void checkImageWithAutoPull(DockerAccess docker, String name, String registry) throws DockerAccessException, MojoExecutionException {
        if (!docker.hasImage(name)) {
            if (autoPull) {
                docker.pullImage(name, prepareAuthConfig(name), registry);
                ImageName imageName = new ImageName(name);
                if (registry != null && !imageName.hasRegistry()) {
                    // If coming from a registry which was not contained in the original name, add a tag from the
                    // short name with no-registry to the full name with the registry.
                    docker.tag(imageName.getFullName(registry), name, false);
                }
            }
            else {
                throw new MojoExecutionException(this, "No image '" + name + "' found", "Please enable 'autoPull' or pull image '" + name
                        + "' yourself (docker pull " + name + ")");
            }
        }
    }

}<|MERGE_RESOLUTION|>--- conflicted
+++ resolved
@@ -120,17 +120,7 @@
     public void execute() throws MojoExecutionException, MojoFailureException {
         this.log = new AnsiLogger(getLog(), useColor);
         if (!skip) {
-<<<<<<< HEAD
-            DockerAccess access;
-            try {
-                access = new DockerAccessWithHttpClient(apiVersion, EnvUtil.extractUrl(dockerHost), getCertPath(), log);
-                access.start();
-            } catch (DockerAccessException e) {
-                throw new MojoExecutionException("Cannot create docker access object ",e);
-            }
-=======
             DockerAccess access = createDockerClient();
->>>>>>> 060dae62
             try {
                 executeInternal(access);
             } catch (DockerAccessException exp) {  
@@ -228,7 +218,7 @@
     DockerAccess createDockerClient() throws MojoExecutionException {
         try {
             DockerAccess client = new DockerAccessWithHttpClient(apiVersion, EnvUtil.extractUrl(dockerHost),
-                    EnvUtil.getCertPath(certPath), ansiLogger);
+                    EnvUtil.getCertPath(certPath), log);
             client.start();
 
             return client;
