package io.fabric8.maven.docker.access;

import com.google.gson.JsonObject;

import org.apache.commons.codec.binary.Base64;

import java.io.UnsupportedEncodingException;
import java.util.Map;

/**
 * Configuration object holding auth information for
 * pushing to Docker
 *
 * @author roland
 * @since 22.07.14
 */
public class AuthConfig {

    public final static AuthConfig EMPTY_AUTH_CONFIG = new AuthConfig("", "", "", "");

    private final String username;
    private final String password;
    private final String email;
    private final String auth;

    private final String authEncoded;

    public AuthConfig(Map<String,String> params) {
        this(params.get("username"),
             params.get("password"),
             params.get("email"),
             params.get("auth"));
    }

    public AuthConfig(String username, String password, String email, String auth) {
        this.username = username;
        this.password = password;
        this.email = email;
        this.auth = auth;
        authEncoded = createAuthEncoded();
    }

    /**
     * Constructor which takes an base64 encoded credentials in the form 'user:password'
     *
     * @param credentialsEncoded the docker encoded user and password
     * @param email the email to use for authentication
     */
    public AuthConfig(String credentialsEncoded, String email) {
        String credentials = new String(Base64.decodeBase64(credentialsEncoded));
        String[] parsedCreds = credentials.split(":",2);
        username = parsedCreds[0];
        password = parsedCreds[1];
        this.email = email;
        auth = null;
        authEncoded = createAuthEncoded();
    }

    public String getUsername() {
        return username;
    }

    public String getPassword() {
        return password;
    }

    public String getAuth() {
        return auth;
    }

    public String toHeaderValue() {
        return authEncoded;
    }

    // ======================================================================================================

    private String createAuthEncoded() {
        JsonObject ret = new JsonObject();
        putNonNull(ret, "username", username);
        putNonNull(ret, "password", password);
        putNonNull(ret, "email", email);
        putNonNull(ret, "auth", auth);
        try {
            return encodeBase64ChunkedURLSafeString(ret.toString().getBytes("UTF-8"));
        } catch (UnsupportedEncodingException e) {
            return encodeBase64ChunkedURLSafeString(ret.toString().getBytes());
        }
    }

<<<<<<< HEAD
    private void putNonNull(JsonObject ret, String key, String value) {
=======
    /**
     * Encodes the given binaryData in a format that is compatible with the Docker Engine API.
     * That is, base64 encoded, padded, and URL safe.
     *
     * @param binaryData data to encode
     * @return encoded data
     */
    private String encodeBase64ChunkedURLSafeString(final byte[] binaryData) {
        return Base64.encodeBase64String(binaryData)
                .replace('+', '-')
                .replace('/', '_');
    }

    private void putNonNull(JSONObject ret, String key, String value) {
>>>>>>> 98e6d5c9
        if (value != null) {
            ret.addProperty(key,value);
        }
    }
}<|MERGE_RESOLUTION|>--- conflicted
+++ resolved
@@ -86,10 +86,7 @@
             return encodeBase64ChunkedURLSafeString(ret.toString().getBytes());
         }
     }
-
-<<<<<<< HEAD
-    private void putNonNull(JsonObject ret, String key, String value) {
-=======
+  
     /**
      * Encodes the given binaryData in a format that is compatible with the Docker Engine API.
      * That is, base64 encoded, padded, and URL safe.
@@ -104,7 +101,6 @@
     }
 
     private void putNonNull(JSONObject ret, String key, String value) {
->>>>>>> 98e6d5c9
         if (value != null) {
             ret.addProperty(key,value);
         }
