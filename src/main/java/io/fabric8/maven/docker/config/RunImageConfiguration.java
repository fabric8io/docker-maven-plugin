package io.fabric8.maven.docker.config;

import java.io.Serializable;
import java.util.List;
import java.util.Map;

import javax.annotation.Nonnull;

import io.fabric8.maven.docker.util.DeepCopy;
import io.fabric8.maven.docker.util.EnvUtil;
import org.apache.maven.plugins.annotations.Parameter;

/**
 * @author roland
 * @since 02.09.14
 */
public class RunImageConfiguration implements Serializable {

    static final RunImageConfiguration DEFAULT = new RunImageConfiguration();

    /**
     * Environment variables to set when starting the container. key: variable name, value: env value
     */
    @Parameter
    private Map<String, String> env;

    @Parameter
    private Map<String, String> labels;

    // Path to a property file holding environment variables
    @Parameter
    private String envPropertyFile;

    // Command to execute in container
    @Parameter
    private Arguments cmd;

    // container domain name
    @Parameter
    private String domainname;

    // container domain name
    @Parameter
    private List<String> dependsOn;

    /**
     * container entry point
     *
     * @deprecated This field would be removed in upcoming releases. Use <code>entryPoint</code> instead.
     */
    @Parameter
    @Deprecated
    private Arguments entrypoint;

    @Parameter
    private Arguments entryPoint;

    // container hostname
    @Parameter
    private String hostname;

    // container user
    @Parameter
    private String user;

    // working directory
    @Parameter
    private String workingDir;

    // Size of /dev/shm in bytes
    /**
     * @parameter
     */
    private Long shmSize;

    // memory in bytes
    @Parameter
    private Long memory;

    // total memory (swap + ram) in bytes; set equal to memory to disable; set to -1 to allow unlimited swap
    @Parameter
    private Long memorySwap;

    // Tune a container's memory swappiness behavior. Accepts an integer between 0 and 100.
    @Parameter
    private Long memorySwappiness;

    // Path to a file where the dynamically mapped properties are written to
    @Parameter
    private String portPropertyFile;

    // For simple network setups. For complex stuff use "network"
    @Parameter
    private String net;

    @Parameter
    private NetworkConfig network;

    @Parameter
    private List<String> dns;

    @Parameter
    private List<String> dnsSearch;

    @Parameter
    private List<String> capAdd;

    @Parameter
    private List<String> capDrop;

    @Parameter
    private Map<String, String> sysctls;

    @Parameter
    private List<String> securityOpts;

    @Parameter
    private Boolean privileged;

    @Parameter
    private List<String> extraHosts;

    @Parameter
    private String isolation;

    @Parameter
    private Long cpuShares;

    @Parameter
    private Long cpus;

    @Parameter
    private String cpuSet;

    // Port mapping. Can contain symbolic names in which case dynamic
    // ports are used
    @Parameter
    private List<String> ports;

    /**
     * @deprecated
     */
    @Parameter
    @Deprecated
    private NamingStrategy namingStrategy;

    /**
     * A pattern to define the naming of the container where
     * <p>
     * - %a for the "alias" mode
     * - %n for the image name
     * - %t for a timestamp
     * - %i for an increasing index of container names
     */
    @Parameter
    private String containerNamePattern;

    /**
     * Property key part used to expose the container ip when running.
     */
    @Parameter
    private String exposedPropertyKey;

    // Mount volumes from the given image's started containers
    @Parameter
    private RunVolumeConfiguration volumes;

    // Links to other container started
    @Parameter
    private List<String> links;

    // Configuration for how to wait during startup of the container
    @Parameter
    private WaitConfiguration wait;

    // Mountpath for tmps
    @Parameter
    private List<String> tmpfs;

    @Parameter
    private LogConfiguration log;

    @Parameter
    private RestartPolicy restartPolicy;

    @Parameter
    private List<UlimitConfig> ulimits;

    @Parameter
    private Boolean skip;

    /**
     * Policy for pulling the image to start
     */
    @Parameter
    private String imagePullPolicy;

    // Mount the container's root filesystem as read only
    @Parameter
    private Boolean readOnly;

    // Automatically remove the container when it exists
    @Parameter
    private Boolean autoRemove;

    // How to stop a container
    @Parameter
    private StopMode stopMode;

    public RunImageConfiguration() {
    }

    public String initAndValidate() {
        if (entrypoint != null) {
            entrypoint.validate();
        }
        if (entryPoint != null) {
            entryPoint.validate();
        }
        if (cmd != null) {
            cmd.validate();
        }

        // Custom networks are available since API 1.21 (Docker 1.9)
        NetworkConfig config = getNetworkingConfig();
        if (config != null && config.isCustomNetwork()) {
            return "1.21";
        }

        return null;
    }

    public Map<String, String> getEnv() {
        return env;
    }

    public Map<String, String> getLabels() {
        return labels;
    }

    public String getEnvPropertyFile() {
        return envPropertyFile;
    }

    public Arguments getEntrypoint() {
        if (entrypoint != null) {
            return entrypoint;
        }
        return entryPoint;
    }

    public String getHostname() {
        return hostname;
    }

    public String getDomainname() {
        return domainname;
    }

    @Nonnull
    public List<String> getDependsOn() {
        return EnvUtil.splitAtCommasAndTrim(dependsOn);
    }

    public String getUser() {
        return user;
    }

    public Long getShmSize() {
        return shmSize;
    }

    public Long getMemory() {
        return memory;
    }

    public Long getMemorySwap() {
        return memorySwap;
    }

<<<<<<< HEAD
    public Long getMemorySwappiness() {
        return memorySwappiness;
    }

    public String getIsolation() { return isolation; }
=======
    public String getIsolation() {
        return isolation;
    }
>>>>>>> ddf30297

    public Long getCpuShares() {
        return cpuShares;
    }

    public Long getCpus() {
        return cpus;
    }

    public String getCpuSet() {
        return cpuSet;
    }

    @Nonnull
    public List<String> getPorts() {
        return EnvUtil.removeEmptyEntries(ports);
    }

    public Arguments getCmd() {
        return cmd;
    }

    public String getPortPropertyFile() {
        return portPropertyFile;
    }

    public String getWorkingDir() {
        return workingDir;
    }

    public WaitConfiguration getWaitConfiguration() {
        return wait;
    }

    public LogConfiguration getLogConfiguration() {
        return log;
    }

    public List<String> getCapAdd() {
        return capAdd;
    }

    public List<String> getCapDrop() {
        return capDrop;
    }

    public Map<String, String> getSysctls() {
        return sysctls;
    }

    public List<String> getSecurityOpts() {
        return securityOpts;
    }

    public List<String> getDns() {
        return dns;
    }

    @Deprecated
    public String getNetRaw() {
        return net;
    }

    public NetworkConfig getNetworkingConfig() {
        if (network != null) {
            return network;
        } else if (net != null) {
            return new NetworkConfig(net);
        } else {
            return new NetworkConfig();
        }
    }

    public List<String> getDnsSearch() {
        return dnsSearch;
    }

    public List<String> getExtraHosts() {
        return extraHosts;
    }

    public RunVolumeConfiguration getVolumeConfiguration() {
        return volumes;
    }

    @Nonnull
    public List<String> getLinks() {
        return EnvUtil.splitAtCommasAndTrim(links);
    }

    public List<UlimitConfig> getUlimits() {
        return ulimits;
    }

    public List<String> getTmpfs() {
        return tmpfs;
    }

    /**
     * @deprecated
     */
    // Naming scheme for how to name container
    @Deprecated // for backward compatibility, us containerNamePattern instead
    public enum NamingStrategy {
        /**
         * No extra naming
         */
        none,
        /**
         * Use the alias as defined in the configuration
         */
        alias
    }

    public String getExposedPropertyKey() {
        return exposedPropertyKey;
    }

    public Boolean getPrivileged() {
        return privileged;
    }

    public RestartPolicy getRestartPolicy() {
        return (restartPolicy == null) ? RestartPolicy.DEFAULT : restartPolicy;
    }

    public RestartPolicy getRestartPolicyRaw() {
        return restartPolicy;
    }

    public boolean skip() {
        return skip != null ? skip : false;
    }

    public Boolean getSkip() {
        return skip;
    }

    public String getImagePullPolicy() {
        return imagePullPolicy;
    }

    public String getContainerNamePattern() {
        return containerNamePattern;
    }

    public Boolean getReadOnly() {
        return readOnly;
    }

    public Boolean getAutoRemove() {
        return autoRemove;
    }

    public StopMode getStopMode() {
        if (stopMode == null) {
            return StopMode.graceful;
        }
        return stopMode;
    }

    /**
     * @deprecated use {@link #getContainerNamePattern} instead
     */
    @Deprecated
    public NamingStrategy getNamingStrategy() {
        return namingStrategy;
    }

    // ======================================================================================

    public static class Builder {

        public Builder(RunImageConfiguration config) {
            if (config == null) {
                this.config = new RunImageConfiguration();
            } else {
                this.config = DeepCopy.copy(config);
            }
        }

        public Builder() {
            this(null);
        }

        private RunImageConfiguration config;

        public Builder env(Map<String, String> env) {
            config.env = env;
            return this;
        }

        public Builder labels(Map<String, String> labels) {
            config.labels = labels;
            return this;
        }

        public Builder envPropertyFile(String envPropertyFile) {
            config.envPropertyFile = envPropertyFile;
            return this;
        }

        public Builder cmd(String cmd) {
            if (cmd != null) {
                config.cmd = new Arguments(cmd);
            }
            return this;
        }

        public Builder cmd(Arguments args) {
            config.cmd = args;
            return this;
        }

        public Builder domainname(String domainname) {
            config.domainname = domainname;
            return this;
        }

        public Builder entrypoint(Arguments args) {
            config.entrypoint = args;
            config.entryPoint = args;
            return this;
        }

        public Builder hostname(String hostname) {
            config.hostname = hostname;
            return this;
        }

        public Builder portPropertyFile(String portPropertyFile) {
            config.portPropertyFile = portPropertyFile;
            return this;
        }

        public Builder workingDir(String workingDir) {
            config.workingDir = workingDir;
            return this;
        }

        public Builder user(String user) {
            config.user = user;
            return this;
        }

        public Builder shmSize(Long shmSize) {
            config.shmSize = shmSize;
            return this;
        }

        public Builder memory(Long memory) {
            config.memory = memory;
            return this;
        }

        public Builder memorySwap(Long memorySwap) {
            config.memorySwap = memorySwap;
            return this;
        }

        public Builder memorySwappiness(Long memorySwappiness) {
            config.memorySwappiness = memorySwappiness;
            return this;
        }

        public Builder capAdd(List<String> capAdd) {
            config.capAdd = capAdd;
            return this;
        }

        public Builder capDrop(List<String> capDrop) {
            config.capDrop = capDrop;
            return this;
        }

        public Builder sysctls(Map<String, String> sysctls) {
            config.sysctls = sysctls;
            return this;
        }

        public Builder securityOpts(List<String> securityOpts) {
            config.securityOpts = securityOpts;
            return this;
        }

        public Builder net(String net) {
            config.net = net;
            return this;
        }

        public Builder network(NetworkConfig networkConfig) {
            config.network = networkConfig;
            return this;
        }

        public Builder dependsOn(List<String> dependsOn) {
            config.dependsOn = dependsOn;
            return this;
        }

        public Builder dns(List<String> dns) {
            config.dns = dns;
            return this;
        }

        public Builder dnsSearch(List<String> dnsSearch) {
            config.dnsSearch = dnsSearch;
            return this;
        }

        public Builder extraHosts(List<String> extraHosts) {
            config.extraHosts = extraHosts;
            return this;
        }

        public Builder ulimits(List<UlimitConfig> ulimits) {
            config.ulimits = ulimits;
            return this;
        }

        public Builder ports(List<String> ports) {
            config.ports = ports;
            return this;
        }

        public Builder volumes(RunVolumeConfiguration volumes) {
            config.volumes = volumes;
            return this;
        }

        public Builder links(List<String> links) {
            config.links = links;
            return this;
        }

        public Builder tmpfs(List<String> tmpfs) {
            config.tmpfs = tmpfs;
            return this;
        }

        public Builder wait(WaitConfiguration wait) {
            config.wait = wait;
            return this;
        }

        public Builder log(LogConfiguration log) {
            config.log = log;
            return this;
        }

        public Builder isolation(String isolation) {
            config.isolation = isolation;
            return this;
        }

        public Builder cpuShares(Long cpuShares) {
            config.cpuShares = cpuShares;
            return this;
        }

        public Builder cpus(Long cpus) {
            config.cpus = cpus;
            return this;
        }

        public Builder cpuSet(String cpuSet) {
            config.cpuSet = cpuSet;
            return this;
        }

        public Builder containerNamePattern(String pattern) {
            config.containerNamePattern = pattern;
            return this;
        }

        /**
         * @deprecated use {@link #containerNamePattern} instead
         */
        @Deprecated
        public Builder namingStrategy(String namingStrategy) {
            config.namingStrategy = namingStrategy == null ?
                NamingStrategy.none :
                NamingStrategy.valueOf(namingStrategy.toLowerCase());
            return this;
        }

        /**
         * @deprecated use {@link #containerNamePattern} instead
         */
        @Deprecated
        public Builder namingStrategy(NamingStrategy namingStrategy) {
            config.namingStrategy = namingStrategy;
            return this;
        }

        public Builder exposedPropertyKey(String key) {
            config.exposedPropertyKey = key;
            return this;
        }

        public Builder privileged(Boolean privileged) {
            config.privileged = privileged;
            return this;
        }

        public Builder restartPolicy(RestartPolicy restartPolicy) {
            config.restartPolicy = restartPolicy;
            return this;
        }

        public Builder skip(Boolean skip) {
            config.skip = skip;
            return this;
        }

        public Builder stopMode(StopMode stopMode) {
            config.stopMode = stopMode;
            return this;
        }

        public Builder imagePullPolicy(String imagePullPolicy) {
            if (imagePullPolicy != null) {
                config.imagePullPolicy = imagePullPolicy;
            }
            return this;
        }

        public Builder readOnly(Boolean readOnly) {
            config.readOnly = readOnly;
            return this;
        }

        public Builder autoRemove(Boolean autoRemove) {
            config.autoRemove = autoRemove;
            return this;
        }

        public RunImageConfiguration build() {
            return config;
        }
    }
}<|MERGE_RESOLUTION|>--- conflicted
+++ resolved
@@ -278,17 +278,13 @@
         return memorySwap;
     }
 
-<<<<<<< HEAD
     public Long getMemorySwappiness() {
         return memorySwappiness;
     }
 
-    public String getIsolation() { return isolation; }
-=======
     public String getIsolation() {
         return isolation;
     }
->>>>>>> ddf30297
 
     public Long getCpuShares() {
         return cpuShares;
