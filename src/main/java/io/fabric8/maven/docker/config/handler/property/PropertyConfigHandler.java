package io.fabric8.maven.docker.config.handler.property;/*
 *
 * Copyright 2014 Roland Huss
 *
 * Licensed under the Apache License, Version 2.0 (the "License");
 * you may not use this file except in compliance with the License.
 * You may obtain a copy of the License at
 *
 *       http://www.apache.org/licenses/LICENSE-2.0
 *
 * Unless required by applicable law or agreed to in writing, software
 * distributed under the License is distributed on an "AS IS" BASIS,
 * WITHOUT WARRANTIES OR CONDITIONS OF ANY KIND, either express or implied.
 * See the License for the specific language governing permissions and
 * limitations under the License.
 */

<<<<<<< HEAD
import io.fabric8.maven.docker.config.*;
=======
import java.io.File;
import java.util.ArrayList;
import java.util.Collections;
import java.util.List;
import java.util.Map;
import java.util.Properties;
import java.util.function.Supplier;

import io.fabric8.maven.docker.config.Arguments;
import io.fabric8.maven.docker.config.AssemblyConfiguration;
import io.fabric8.maven.docker.config.BuildImageConfiguration;
import io.fabric8.maven.docker.config.BuildXConfiguration;
import io.fabric8.maven.docker.config.CopyConfiguration;
import io.fabric8.maven.docker.config.HealthCheckConfiguration;
import io.fabric8.maven.docker.config.ImageConfiguration;
import io.fabric8.maven.docker.config.LogConfiguration;
import io.fabric8.maven.docker.config.NetworkConfig;
import io.fabric8.maven.docker.config.RestartPolicy;
import io.fabric8.maven.docker.config.RunImageConfiguration;
import io.fabric8.maven.docker.config.RunVolumeConfiguration;
import io.fabric8.maven.docker.config.UlimitConfig;
import io.fabric8.maven.docker.config.WaitConfiguration;
import io.fabric8.maven.docker.config.WatchImageConfiguration;
>>>>>>> ddf30297
import io.fabric8.maven.docker.config.handler.ExternalConfigHandler;
import io.fabric8.maven.docker.util.EnvUtil;
import org.apache.maven.execution.MavenSession;
import org.apache.maven.project.MavenProject;
import org.codehaus.plexus.util.CollectionUtils;

import java.io.File;
import java.util.*;
import java.util.function.Supplier;

import static io.fabric8.maven.docker.config.handler.property.ConfigKey.*;

/**
 * @author roland
 * @since 18/11/14
 */
// Moved temporarily to resources/META-INF/plexus/components.xml because of https://github.com/codehaus-plexus/plexus-containers/issues/4
// @Component(role = ExternalConfigHandler.class)
public class PropertyConfigHandler implements ExternalConfigHandler {

    public static final String TYPE_NAME = "properties";
    public static final String DEFAULT_PREFIX = "docker";

    @Override
    public String getType() {
        return TYPE_NAME;
    }

    @Override
    public List<ImageConfiguration> resolve(ImageConfiguration fromConfig, MavenProject project, MavenSession session)
        throws IllegalArgumentException {
        Map<String, String> externalConfig = fromConfig.getExternalConfig();
        String prefix = getPrefix(externalConfig);
        Properties properties = EnvUtil.getPropertiesWithSystemOverrides(project);
        PropertyMode propertyMode = getMode(externalConfig);
        ValueProvider valueProvider = new ValueProvider(prefix, properties, propertyMode);

        RunImageConfiguration run = extractRunConfiguration(fromConfig, valueProvider);
        BuildImageConfiguration build = extractBuildConfiguration(fromConfig, valueProvider, project);
        WatchImageConfiguration watch = extractWatchConfig(fromConfig, valueProvider);
        CopyConfiguration copyConfig = extractCopyConfig(fromConfig, valueProvider);
        String name = valueProvider.getString(NAME, fromConfig.getName());
        String alias = valueProvider.getString(ALIAS, fromConfig.getAlias());
        String removeNamePattern = valueProvider.getString(REMOVE_NAME_PATTERN, fromConfig.getRemoveNamePattern());
        String copyNamePattern = valueProvider.getString(COPY_NAME_PATTERN, fromConfig.getCopyNamePattern());
        String stopNamePattern = valueProvider.getString(STOP_NAME_PATTERN, fromConfig.getStopNamePattern());

        if (name == null) {
            throw new IllegalArgumentException(String.format("Mandatory property [%s] is not defined", NAME));
        }

        return Collections.singletonList(
            new ImageConfiguration.Builder()
                .name(name)
                .alias(alias)
                .removeNamePattern(removeNamePattern)
                .copyNamePattern(copyNamePattern)
                .stopNamePattern(stopNamePattern)
                .runConfig(run)
                .buildConfig(build)
                .watchConfig(watch)
                .copyConfig(copyConfig)
                .build());
    }

    private boolean isStringValueNull(ValueProvider valueProvider, ConfigKey key, Supplier<String> supplier) {
        return valueProvider.getString(key, supplier.get()) != null;
    }

    // Enable build config only when a `.from.`, `.dockerFile.`, or `.dockerFileDir.` is configured
    private boolean buildConfigured(BuildImageConfiguration config, ValueProvider valueProvider, MavenProject project) {

        if (isStringValueNull(valueProvider, FROM, config::getFrom)) {
            return true;
        }

        if (valueProvider.getMap(FROM_EXT, config.getFromExt()) != null) {
            return true;
        }

        if (isStringValueNull(valueProvider, DOCKER_FILE, config::getDockerFileRaw)) {
            return true;
        }

        if (isStringValueNull(valueProvider, DOCKER_ARCHIVE, config::getDockerArchiveRaw)) {
            return true;
        }

        if (isStringValueNull(valueProvider, CONTEXT_DIR, config::getContextDirRaw)) {
            return true;
        }

        if (isStringValueNull(valueProvider, DOCKER_FILE_DIR, config::getDockerFileDirRaw)) {
            return true;
        }

        // Simple Dockerfile mode
        return new File(project.getBasedir(), "Dockerfile").exists();
    }

    @SuppressWarnings("deprecation")
    private BuildImageConfiguration extractBuildConfiguration(ImageConfiguration fromConfig, ValueProvider valueProvider, MavenProject project) {
        BuildImageConfiguration config = fromConfig.getBuildConfiguration();
        if (config == null) {
            config = new BuildImageConfiguration();
        }
        if (!buildConfigured(config, valueProvider, project)) {
            return null;
        }

        BuildImageConfiguration.Builder builder = new BuildImageConfiguration.Builder();
        builder.cmd(extractArguments(valueProvider, CMD, config.getCmd()))
            .cleanup(valueProvider.getString(CLEANUP, config.getCleanup()))
            .noCache(valueProvider.getBoolean(NO_CACHE, config.getNoCache()))
            .squash(valueProvider.getBoolean(SQUASH, config.getSquash()))
            .cacheFrom(valueProvider.getList(CACHE_FROM, config.getCacheFrom()))
            .optimise(valueProvider.getBoolean(OPTIMISE, config.getOptimise()))
            .entryPoint(extractArguments(valueProvider, ENTRYPOINT, config.getEntryPoint()))
            .assembly(extractAssembly(config.getAssemblyConfiguration(), valueProvider))
            .assemblies(extractAssemblies(config.getAssemblyConfigurations(), valueProvider))
            .env(CollectionUtils.mergeMaps(
                valueProvider.getMap(ENV_BUILD, config.getEnv()),
                valueProvider.getMap(ENV, Collections.emptyMap())
            ))
            .args(valueProvider.getMap(ARGS, config.getArgs()))
            .labels(valueProvider.getMap(LABELS, config.getLabels()))
            .ports(extractPortValues(config.getPorts(), valueProvider))
            .shell(extractArguments(valueProvider, SHELL, config.getShell()))
            .runCmds(valueProvider.getList(RUN, config.getRunCmds()))
            .from(valueProvider.getString(FROM, config.getFrom()))
            .fromExt(valueProvider.getMap(FROM_EXT, config.getFromExt()))
            .registry(valueProvider.getString(REGISTRY, config.getRegistry()))
            .volumes(valueProvider.getList(VOLUMES, config.getVolumes()))
            .tags(valueProvider.getList(TAGS, config.getTags()))
            .maintainer(valueProvider.getString(MAINTAINER, config.getMaintainer()))
            .workdir(valueProvider.getString(WORKDIR, config.getWorkdir()))
            .skip(valueProvider.getBoolean(SKIP_BUILD, config.getSkip()))
            .skipPush(valueProvider.getBoolean(SKIP_PUSH, config.getSkipPush()))
            .imagePullPolicy(valueProvider.getString(IMAGE_PULL_POLICY_BUILD, config.getImagePullPolicy()))
            .contextDir(valueProvider.getString(CONTEXT_DIR, config.getContextDirRaw()))
            .dockerArchive(valueProvider.getString(DOCKER_ARCHIVE, config.getDockerArchiveRaw()))
            .loadNamePattern(valueProvider.getString(LOAD_NAME_PATTERN, config.getLoadNamePattern()))
            .dockerFile(valueProvider.getString(DOCKER_FILE, config.getDockerFileRaw()))
            .dockerFileDir(valueProvider.getString(DOCKER_FILE_DIR, config.getDockerFileDirRaw()))
            .buildOptions(valueProvider.getMap(BUILD_OPTIONS, config.getBuildOptions()))
            .filter(valueProvider.getString(FILTER, config.getFilterRaw()))
            .user(valueProvider.getString(USER, config.getUser()))
            .healthCheck(extractHealthCheck(config.getHealthCheck(), valueProvider))
            .buildx(extractBuildx(config.getBuildX(), valueProvider));
        return builder.build();
    }

    private RunImageConfiguration extractRunConfiguration(ImageConfiguration fromConfig, ValueProvider valueProvider) {
        RunImageConfiguration config = fromConfig.getRunConfiguration();
        if (config == null) {
            config = new RunImageConfiguration();
        }

        return new RunImageConfiguration.Builder()
<<<<<<< HEAD
                .capAdd(valueProvider.getList(CAP_ADD, config == null ? null : config.getCapAdd()))
                .capDrop(valueProvider.getList(CAP_DROP, config == null ? null : config.getCapDrop()))
                .sysctls(valueProvider.getMap(SYSCTLS, config == null ? null : config.getSysctls()))
                .securityOpts(valueProvider.getList(SECURITY_OPTS, config == null ? null : config.getSecurityOpts()))
                .cmd(extractArguments(valueProvider, CMD, config == null ? null : config.getCmd()))
                .dns(valueProvider.getList(DNS, config == null ? null : config.getDns()))
                .dependsOn(valueProvider.getList(DEPENDS_ON, config == null ? null : config.getDependsOn()))
                .net(valueProvider.getString(NET, config == null ? null : config.getNetRaw()))
                .network(extractNetworkConfig(config == null ? null : config.getNetworkingConfig(), valueProvider))
                .dnsSearch(valueProvider.getList(DNS_SEARCH, config == null ? null : config.getDnsSearch()))
                .domainname(valueProvider.getString(DOMAINNAME, config == null ? null : config.getDomainname()))
                .entrypoint(extractArguments(valueProvider, ENTRYPOINT, config == null ? null : config.getEntrypoint()))
                .env(CollectionUtils.mergeMaps(
                        valueProvider.getMap(ENV_RUN, config == null ? null : config.getEnv()),
                        valueProvider.getMap(ENV, Collections.<String, String>emptyMap())
                ))
                .labels(valueProvider.getMap(LABELS, config == null ? null : config.getLabels()))
                .envPropertyFile(valueProvider.getString(ENV_PROPERTY_FILE, config == null ? null : config.getEnvPropertyFile()))
                .extraHosts(valueProvider.getList(EXTRA_HOSTS, config == null ? null : config.getExtraHosts()))
                .hostname(valueProvider.getString(HOSTNAME, config == null ? null : config.getHostname()))
                .links(valueProvider.getList(LINKS, config == null ? null : config.getLinks()))
                .memory(valueProvider.getLong(MEMORY, config == null ? null : config.getMemory()))
                .memorySwap(valueProvider.getLong(MEMORY_SWAP, config == null ? null : config.getMemorySwap()))
                .memorySwappiness(valueProvider.getLong(MEMORY_SWAPPINESS, config == null ? null : config.getMemorySwappiness()))
                .namingStrategy(valueProvider.getString(NAMING_STRATEGY, config == null || config.getNamingStrategy() == null ? null : config.getNamingStrategy().name()))
                .exposedPropertyKey(valueProvider.getString(EXPOSED_PROPERTY_KEY, config == null ? null : config.getExposedPropertyKey()))
                .portPropertyFile(valueProvider.getString(PORT_PROPERTY_FILE, config == null ? null : config.getPortPropertyFile()))
                .ports(valueProvider.getList(PORTS, config == null ? null : config.getPorts()))
                .shmSize(valueProvider.getLong(SHMSIZE, config == null ? null : config.getShmSize()))
                .privileged(valueProvider.getBoolean(PRIVILEGED, config == null ? null : config.getPrivileged()))
                .restartPolicy(extractRestartPolicy(config == null ? null : config.getRestartPolicy(), valueProvider))
                .user(valueProvider.getString(USER, config == null ? null : config.getUser()))
                .workingDir(valueProvider.getString(WORKING_DIR, config == null ? null : config.getWorkingDir()))
                .log(extractLogConfig(config == null ? null : config.getLogConfiguration(), valueProvider))
                .wait(extractWaitConfig(config == null ? null : config.getWaitConfiguration(), valueProvider))
                .volumes(extractVolumeConfig(config == null ? null : config.getVolumeConfiguration(), valueProvider))
                .skip(valueProvider.getBoolean(SKIP_RUN, config == null ? null : config.getSkip()))
                .imagePullPolicy(valueProvider.getString(IMAGE_PULL_POLICY_RUN, config == null ? null : config.getImagePullPolicy()))
                .ulimits(extractUlimits(config == null ? null : config.getUlimits(), valueProvider))
                .tmpfs(valueProvider.getList(TMPFS, config == null ? null : config.getTmpfs()))
                .isolation(valueProvider.getString(ISOLATION, config == null ? null : config.getIsolation()))
                .cpuShares(valueProvider.getLong(CPUSHARES, config == null ? null : config.getCpuShares()))
                .cpus(valueProvider.getLong(CPUS, config == null ? null : config.getCpus()))
                .cpuSet(valueProvider.getString(CPUSET, config == null ? null : config.getCpuSet()))
                .readOnly(valueProvider.getBoolean(READ_ONLY, config == null ? null : config.getReadOnly()))
                .autoRemove(valueProvider.getBoolean(AUTO_REMOVE, config == null ? null : config.getAutoRemove()))
                .build();
=======
            .capAdd(valueProvider.getList(CAP_ADD, config.getCapAdd()))
            .capDrop(valueProvider.getList(CAP_DROP, config.getCapDrop()))
            .sysctls(valueProvider.getMap(SYSCTLS, config.getSysctls()))
            .securityOpts(valueProvider.getList(SECURITY_OPTS, config.getSecurityOpts()))
            .cmd(extractArguments(valueProvider, CMD, config.getCmd()))
            .dns(valueProvider.getList(DNS, config.getDns()))
            .dependsOn(valueProvider.getList(DEPENDS_ON, config.getDependsOn()))
            .net(valueProvider.getString(NET, config.getNetRaw()))
            .network(extractNetworkConfig(config.getNetworkingConfig(), valueProvider))
            .dnsSearch(valueProvider.getList(DNS_SEARCH, config.getDnsSearch()))
            .domainname(valueProvider.getString(DOMAINNAME, config.getDomainname()))
            .entrypoint(extractArguments(valueProvider, ENTRYPOINT, config.getEntrypoint()))
            .env(CollectionUtils.mergeMaps(
                valueProvider.getMap(ENV_RUN, config.getEnv()),
                valueProvider.getMap(ENV, Collections.emptyMap())
            ))
            .labels(valueProvider.getMap(LABELS, config.getLabels()))
            .envPropertyFile(valueProvider.getString(ENV_PROPERTY_FILE, config.getEnvPropertyFile()))
            .extraHosts(valueProvider.getList(EXTRA_HOSTS, config.getExtraHosts()))
            .hostname(valueProvider.getString(HOSTNAME, config.getHostname()))
            .links(valueProvider.getList(LINKS, config.getLinks()))
            .memory(valueProvider.getLong(MEMORY, config.getMemory()))
            .memorySwap(valueProvider.getLong(MEMORY_SWAP, config.getMemorySwap()))
            .namingStrategy(valueProvider.getString(NAMING_STRATEGY, config.getNamingStrategy() == null ? null : config.getNamingStrategy().name()))
            .exposedPropertyKey(valueProvider.getString(EXPOSED_PROPERTY_KEY, config.getExposedPropertyKey()))
            .portPropertyFile(valueProvider.getString(PORT_PROPERTY_FILE, config.getPortPropertyFile()))
            .ports(valueProvider.getList(PORTS, config.getPorts()))
            .shmSize(valueProvider.getLong(SHMSIZE, config.getShmSize()))
            .privileged(valueProvider.getBoolean(PRIVILEGED, config.getPrivileged()))
            .restartPolicy(extractRestartPolicy(config.getRestartPolicy(), valueProvider))
            .user(valueProvider.getString(USER, config.getUser()))
            .workingDir(valueProvider.getString(WORKING_DIR, config.getWorkingDir()))
            .log(extractLogConfig(config.getLogConfiguration(), valueProvider))
            .wait(extractWaitConfig(config.getWaitConfiguration(), valueProvider))
            .volumes(extractVolumeConfig(config.getVolumeConfiguration(), valueProvider))
            .skip(valueProvider.getBoolean(SKIP_RUN, config.getSkip()))
            .imagePullPolicy(valueProvider.getString(IMAGE_PULL_POLICY_RUN, config.getImagePullPolicy()))
            .ulimits(extractUlimits(config.getUlimits(), valueProvider))
            .tmpfs(valueProvider.getList(TMPFS, config.getTmpfs()))
            .isolation(valueProvider.getString(ISOLATION, config.getIsolation()))
            .cpuShares(valueProvider.getLong(CPUSHARES, config.getCpuShares()))
            .cpus(valueProvider.getLong(CPUS, config.getCpus()))
            .cpuSet(valueProvider.getString(CPUSET, config.getCpuSet()))
            .readOnly(valueProvider.getBoolean(READ_ONLY, config.getReadOnly()))
            .autoRemove(valueProvider.getBoolean(AUTO_REMOVE, config.getAutoRemove()))
            .build();
>>>>>>> ddf30297
    }

    private NetworkConfig extractNetworkConfig(NetworkConfig config, ValueProvider valueProvider) {
        if (config == null) {
            config = new NetworkConfig();
        }

        return new NetworkConfig.Builder()
            .mode(valueProvider.getString(NETWORK_MODE, config.getMode() == null ? null : config.getMode().name()))
            .name(valueProvider.getString(NETWORK_NAME, config.getName()))
            .aliases(valueProvider.getList(NETWORK_ALIAS, config.getAliases()))
            .build();
    }

    private List<AssemblyConfiguration> extractAssemblies(List<AssemblyConfiguration> config, ValueProvider valueProvider) {
        List<ValueProvider> assemblyConfigProviders = valueProvider.getNestedList(ASSEMBLIES);
        List<AssemblyConfiguration> assemblies = new ArrayList<>();

        int count = Math.max(assemblyConfigProviders.size(), config == null ? 0 : config.size());

        for (int i = 0; i < count; i++) {
            AssemblyConfiguration fromConfig = config == null || i >= config.size() ? null : config.get(i);

            if (i >= assemblyConfigProviders.size()) {
                assemblies.add(fromConfig);
            } else {
                ValueProvider provider = assemblyConfigProviders.get(i);
                assemblies.add(extractAssembly(fromConfig, provider));
            }
        }

        return assemblies;
    }

    @SuppressWarnings("deprecation")
    private AssemblyConfiguration extractAssembly(AssemblyConfiguration config, ValueProvider valueProvider) {
        if (config == null) {
            config = new AssemblyConfiguration();
        }

        AssemblyConfiguration.Builder builder = new AssemblyConfiguration.Builder()
            .targetDir(valueProvider.getString(ASSEMBLY_BASEDIR, config.getTargetDir()))
            .descriptor(valueProvider.getString(ASSEMBLY_DESCRIPTOR, config.getDescriptor()))
            .descriptorRef(valueProvider.getString(ASSEMBLY_DESCRIPTOR_REF, config.getDescriptorRef()))
            .dockerFileDir(valueProvider.getString(ASSEMBLY_DOCKER_FILE_DIR, config.getDockerFileDir()))
            .exportBasedir(valueProvider.getBoolean(ASSEMBLY_EXPORT_BASEDIR, config.getExportTargetDir()))
            .ignorePermissions(valueProvider.getBoolean(ASSEMBLY_IGNORE_PERMISSIONS, config.getIgnorePermissions()))
            .permissions(valueProvider.getString(ASSEMBLY_PERMISSIONS, config.getPermissionsRaw()))
            .user(valueProvider.getString(ASSEMBLY_USER, config.getUser()))
            .mode(valueProvider.getString(ASSEMBLY_MODE, config.getModeRaw()))
            .assemblyDef(config.getInline())
            .tarLongFileMode(valueProvider.getString(ASSEMBLY_TARLONGFILEMODE, config.getTarLongFileMode()));
        String name = valueProvider.getString(ASSEMBLY_NAME, config.getName());
        if (name != null) {
            builder.name(name);
        }
        return builder.build();
    }

    private HealthCheckConfiguration extractHealthCheck(HealthCheckConfiguration config, ValueProvider valueProvider) {
        Map<String, String> healthCheckProperties = valueProvider.getMap(HEALTHCHECK, Collections.emptyMap());
        if (healthCheckProperties == null || healthCheckProperties.isEmpty()) {
            return config;
        }
        if (config == null) {
            config = new HealthCheckConfiguration();
        }

        return new HealthCheckConfiguration.Builder()
            .interval(valueProvider.getString(HEALTHCHECK_INTERVAL, config.getInterval()))
            .timeout(valueProvider.getString(HEALTHCHECK_TIMEOUT, config.getTimeout()))
            .startPeriod(valueProvider.getString(HEALTHCHECK_START_PERIOD, config.getStartPeriod()))
            .retries(valueProvider.getInteger(HEALTHCHECK_RETRIES, config.getRetries()))
            .mode(valueProvider.getString(HEALTHCHECK_MODE, config.getMode() == null ? null : config.getMode().name()))
            .cmd(extractArguments(valueProvider, HEALTHCHECK_CMD, config.getCmd()))
            .build();
    }

    private BuildXConfiguration extractBuildx(BuildXConfiguration config, ValueProvider valueProvider) {
        if (config == null) {
            config = new BuildXConfiguration();
        }

        return new BuildXConfiguration.Builder()
            .builderName(valueProvider.getString(BUILDX_BUILDERNAME, config.getBuilderName()))
            .cache(valueProvider.getString(BUILDX_CACHE, config.getCache()))
            .configFile(valueProvider.getString(BUILDX_CONFIGFILE, config.getConfigFile()))
            .platforms(valueProvider.getList(BUILDX_PLATFORMS, config.getPlatforms()))
            .build();
    }

    // Extract only the values of the port mapping

    private List<String> extractPortValues(List<String> config, ValueProvider valueProvider) {
        List<String> ports = valueProvider.getList(PORTS, config);
        if (ports == null || ports.isEmpty()) {
            return null;
        }
        List<String> ret = new ArrayList<>();
        List<String[]> parsedPorts = EnvUtil.splitOnLastColon(ports);
        for (String[] port : parsedPorts) {
            ret.add(port[1]);
        }
        return ret;
    }

    private Arguments extractArguments(ValueProvider valueProvider, ConfigKey configKey, Arguments alternative) {
        return valueProvider.getObject(configKey, alternative, raw -> raw != null ? new Arguments(raw) : null);
    }

    private RestartPolicy extractRestartPolicy(RestartPolicy config, ValueProvider valueProvider) {
        if (config == null) {
            config = new RestartPolicy();
        }

        return new RestartPolicy.Builder()
            .name(valueProvider.getString(RESTART_POLICY_NAME, config.getName()))
            .retry(valueProvider.getInt(RESTART_POLICY_RETRY, config.getRetry() == 0 ? null : config.getRetry()))
            .build();
    }

    private LogConfiguration extractLogConfig(LogConfiguration config, ValueProvider valueProvider) {
        if (config == null) {
            config = new LogConfiguration();
        }

        return new LogConfiguration.Builder()
            .color(valueProvider.getString(LOG_COLOR, config.getColor()))
            .date(valueProvider.getString(LOG_DATE, config.getDate()))
            .file(valueProvider.getString(LOG_FILE, config.getFileLocation()))
            .prefix(valueProvider.getString(LOG_PREFIX, config.getPrefix()))
            .logDriverName(valueProvider.getString(LOG_DRIVER_NAME, config.getDriver() == null ? null : config.getDriver().getName()))
            .logDriverOpts(valueProvider.getMap(LOG_DRIVER_OPTS, config.getDriver() == null ? null : config.getDriver().getOpts()))
            .enabled(valueProvider.getBoolean(LOG_ENABLED, config.isEnabled()))
            .build();
    }

    private WaitConfiguration extractWaitConfig(WaitConfiguration config, ValueProvider valueProvider) {
        if (config == null) {
            config = new WaitConfiguration();
        }

        WaitConfiguration.ExecConfiguration exec = config.getExec();
        if (exec == null) {
            exec = new WaitConfiguration.ExecConfiguration();
        }

        WaitConfiguration.HttpConfiguration http = config.getHttp();
        if (http == null) {
            http = new WaitConfiguration.HttpConfiguration();
        }

        WaitConfiguration.TcpConfiguration tcp = config.getTcp();
        if (tcp == null) {
            tcp = new WaitConfiguration.TcpConfiguration();
        }

        String url = valueProvider.getString(WAIT_HTTP_URL, config.getUrl());
        if (url == null) {
            // Fallback to deprecated old URL
            url = valueProvider.getString(WAIT_URL, config.getUrl());
        }
        return new WaitConfiguration.Builder()
            .time(valueProvider.getInt(WAIT_TIME, config.getTime()))
            .healthy(valueProvider.getBoolean(WAIT_HEALTHY, config.getHealthy()))
            .url(url)
            .preStop(valueProvider.getString(WAIT_EXEC_PRE_STOP, exec.getPreStop()))
            .postStart(valueProvider.getString(WAIT_EXEC_POST_START, exec.getPostStart()))
            .breakOnError(valueProvider.getBoolean(WAIT_EXEC_BREAK_ON_ERROR, exec.isBreakOnError()))
            .method(valueProvider.getString(WAIT_HTTP_METHOD, http.getMethod()))
            .status(valueProvider.getString(WAIT_HTTP_STATUS, http.getStatus()))
            .log(valueProvider.getString(WAIT_LOG, config.getLog()))
            .kill(valueProvider.getInteger(WAIT_KILL, config.getKill()))
            .exit(valueProvider.getInteger(WAIT_EXIT, config.getExit()))
            .shutdown(valueProvider.getInteger(WAIT_SHUTDOWN, config.getShutdown()))
            .tcpHost(valueProvider.getString(WAIT_TCP_HOST, tcp.getHost()))
            .tcpPorts(valueProvider.getIntList(WAIT_TCP_PORT, tcp.getPorts()))
            .tcpMode(valueProvider.getString(WAIT_TCP_MODE, tcp.getMode() == null ? null : tcp.getMode().name()))
            .build();
    }

    private WatchImageConfiguration extractWatchConfig(ImageConfiguration fromConfig, ValueProvider valueProvider) {
        WatchImageConfiguration config = fromConfig.getWatchConfiguration();
        if (config == null) {
            config = new WatchImageConfiguration();
        }

        return new WatchImageConfiguration.Builder()
            .interval(valueProvider.getInteger(WATCH_INTERVAL, config.getIntervalRaw()))
            .postGoal(valueProvider.getString(WATCH_POSTGOAL, config.getPostGoal()))
            .postExec(valueProvider.getString(WATCH_POSTEXEC, config.getPostExec()))
            .mode(valueProvider.getString(WATCH_POSTGOAL, config.getMode() == null ? null : config.getMode().name()))
            .build();
    }

    private CopyConfiguration extractCopyConfig(ImageConfiguration fromConfig, ValueProvider valueProvider) {
        CopyConfiguration config = fromConfig.getCopyConfiguration();
        if (config == null) {
            config = new CopyConfiguration();
        }

        return new CopyConfiguration.Builder()
            .entriesAsListOfProperties(valueProvider.getPropertiesList(COPY_ENTRIES, config.getEntriesAsListOfProperties()))
            .build();
    }

    private List<UlimitConfig> extractUlimits(List<UlimitConfig> config, ValueProvider valueProvider) {
        List<String> other = null;
        if (config != null) {
            other = new ArrayList<>();
            // Convert back to string for potential merge
            for (UlimitConfig ulimitConfig : config) {
                other.add(ulimitConfig.serialize());
            }
        }

        List<String> ulimits = valueProvider.getList(ConfigKey.ULIMITS, other);
        if (ulimits == null) {
            return null;
        }
        List<UlimitConfig> ret = new ArrayList<>();
        for (String ulimit : ulimits) {
            ret.add(new UlimitConfig(ulimit));
        }
        return ret;
    }

    private RunVolumeConfiguration extractVolumeConfig(RunVolumeConfiguration config, ValueProvider valueProvider) {
        if (config == null) {
            config = new RunVolumeConfiguration();
        }

        return new RunVolumeConfiguration.Builder()
            .bind(valueProvider.getList(BIND, config.getBind()))
            .from(valueProvider.getList(VOLUMES_FROM, config.getFrom()))
            .build();
    }

    private static String getPrefix(Map<String, String> externalConfig) {
        String prefix = externalConfig.get("prefix");
        if (prefix == null) {
            prefix = DEFAULT_PREFIX;
        }
        return prefix;
    }

    private static PropertyMode getMode(Map<String, String> externalConfig) {
        return PropertyMode.parse(externalConfig.get("mode"));
    }

    public static boolean canCoexistWithOtherPropertyConfiguredImages(Map<String, String> externalConfig) {
        if (externalConfig == null || externalConfig.isEmpty()) {
            return false;
        }

        if (!TYPE_NAME.equals(externalConfig.get("type"))) {
            // This images loads config from something totally different
            return true;
        }

        // This image has a specified prefix. If multiple images have explicitly set docker. as prefix we
        // assume user know what they are doing and allow it.
        return externalConfig.get("prefix") != null;
    }
}<|MERGE_RESOLUTION|>--- conflicted
+++ resolved
@@ -15,9 +15,6 @@
  * limitations under the License.
  */
 
-<<<<<<< HEAD
-import io.fabric8.maven.docker.config.*;
-=======
 import java.io.File;
 import java.util.ArrayList;
 import java.util.Collections;
@@ -41,16 +38,11 @@
 import io.fabric8.maven.docker.config.UlimitConfig;
 import io.fabric8.maven.docker.config.WaitConfiguration;
 import io.fabric8.maven.docker.config.WatchImageConfiguration;
->>>>>>> ddf30297
 import io.fabric8.maven.docker.config.handler.ExternalConfigHandler;
 import io.fabric8.maven.docker.util.EnvUtil;
 import org.apache.maven.execution.MavenSession;
 import org.apache.maven.project.MavenProject;
 import org.codehaus.plexus.util.CollectionUtils;
-
-import java.io.File;
-import java.util.*;
-import java.util.function.Supplier;
 
 import static io.fabric8.maven.docker.config.handler.property.ConfigKey.*;
 
@@ -201,55 +193,6 @@
         }
 
         return new RunImageConfiguration.Builder()
-<<<<<<< HEAD
-                .capAdd(valueProvider.getList(CAP_ADD, config == null ? null : config.getCapAdd()))
-                .capDrop(valueProvider.getList(CAP_DROP, config == null ? null : config.getCapDrop()))
-                .sysctls(valueProvider.getMap(SYSCTLS, config == null ? null : config.getSysctls()))
-                .securityOpts(valueProvider.getList(SECURITY_OPTS, config == null ? null : config.getSecurityOpts()))
-                .cmd(extractArguments(valueProvider, CMD, config == null ? null : config.getCmd()))
-                .dns(valueProvider.getList(DNS, config == null ? null : config.getDns()))
-                .dependsOn(valueProvider.getList(DEPENDS_ON, config == null ? null : config.getDependsOn()))
-                .net(valueProvider.getString(NET, config == null ? null : config.getNetRaw()))
-                .network(extractNetworkConfig(config == null ? null : config.getNetworkingConfig(), valueProvider))
-                .dnsSearch(valueProvider.getList(DNS_SEARCH, config == null ? null : config.getDnsSearch()))
-                .domainname(valueProvider.getString(DOMAINNAME, config == null ? null : config.getDomainname()))
-                .entrypoint(extractArguments(valueProvider, ENTRYPOINT, config == null ? null : config.getEntrypoint()))
-                .env(CollectionUtils.mergeMaps(
-                        valueProvider.getMap(ENV_RUN, config == null ? null : config.getEnv()),
-                        valueProvider.getMap(ENV, Collections.<String, String>emptyMap())
-                ))
-                .labels(valueProvider.getMap(LABELS, config == null ? null : config.getLabels()))
-                .envPropertyFile(valueProvider.getString(ENV_PROPERTY_FILE, config == null ? null : config.getEnvPropertyFile()))
-                .extraHosts(valueProvider.getList(EXTRA_HOSTS, config == null ? null : config.getExtraHosts()))
-                .hostname(valueProvider.getString(HOSTNAME, config == null ? null : config.getHostname()))
-                .links(valueProvider.getList(LINKS, config == null ? null : config.getLinks()))
-                .memory(valueProvider.getLong(MEMORY, config == null ? null : config.getMemory()))
-                .memorySwap(valueProvider.getLong(MEMORY_SWAP, config == null ? null : config.getMemorySwap()))
-                .memorySwappiness(valueProvider.getLong(MEMORY_SWAPPINESS, config == null ? null : config.getMemorySwappiness()))
-                .namingStrategy(valueProvider.getString(NAMING_STRATEGY, config == null || config.getNamingStrategy() == null ? null : config.getNamingStrategy().name()))
-                .exposedPropertyKey(valueProvider.getString(EXPOSED_PROPERTY_KEY, config == null ? null : config.getExposedPropertyKey()))
-                .portPropertyFile(valueProvider.getString(PORT_PROPERTY_FILE, config == null ? null : config.getPortPropertyFile()))
-                .ports(valueProvider.getList(PORTS, config == null ? null : config.getPorts()))
-                .shmSize(valueProvider.getLong(SHMSIZE, config == null ? null : config.getShmSize()))
-                .privileged(valueProvider.getBoolean(PRIVILEGED, config == null ? null : config.getPrivileged()))
-                .restartPolicy(extractRestartPolicy(config == null ? null : config.getRestartPolicy(), valueProvider))
-                .user(valueProvider.getString(USER, config == null ? null : config.getUser()))
-                .workingDir(valueProvider.getString(WORKING_DIR, config == null ? null : config.getWorkingDir()))
-                .log(extractLogConfig(config == null ? null : config.getLogConfiguration(), valueProvider))
-                .wait(extractWaitConfig(config == null ? null : config.getWaitConfiguration(), valueProvider))
-                .volumes(extractVolumeConfig(config == null ? null : config.getVolumeConfiguration(), valueProvider))
-                .skip(valueProvider.getBoolean(SKIP_RUN, config == null ? null : config.getSkip()))
-                .imagePullPolicy(valueProvider.getString(IMAGE_PULL_POLICY_RUN, config == null ? null : config.getImagePullPolicy()))
-                .ulimits(extractUlimits(config == null ? null : config.getUlimits(), valueProvider))
-                .tmpfs(valueProvider.getList(TMPFS, config == null ? null : config.getTmpfs()))
-                .isolation(valueProvider.getString(ISOLATION, config == null ? null : config.getIsolation()))
-                .cpuShares(valueProvider.getLong(CPUSHARES, config == null ? null : config.getCpuShares()))
-                .cpus(valueProvider.getLong(CPUS, config == null ? null : config.getCpus()))
-                .cpuSet(valueProvider.getString(CPUSET, config == null ? null : config.getCpuSet()))
-                .readOnly(valueProvider.getBoolean(READ_ONLY, config == null ? null : config.getReadOnly()))
-                .autoRemove(valueProvider.getBoolean(AUTO_REMOVE, config == null ? null : config.getAutoRemove()))
-                .build();
-=======
             .capAdd(valueProvider.getList(CAP_ADD, config.getCapAdd()))
             .capDrop(valueProvider.getList(CAP_DROP, config.getCapDrop()))
             .sysctls(valueProvider.getMap(SYSCTLS, config.getSysctls()))
@@ -273,6 +216,7 @@
             .links(valueProvider.getList(LINKS, config.getLinks()))
             .memory(valueProvider.getLong(MEMORY, config.getMemory()))
             .memorySwap(valueProvider.getLong(MEMORY_SWAP, config.getMemorySwap()))
+            .memorySwappiness(valueProvider.getLong(MEMORY_SWAPPINESS, config == null ? null : config.getMemorySwappiness()))
             .namingStrategy(valueProvider.getString(NAMING_STRATEGY, config.getNamingStrategy() == null ? null : config.getNamingStrategy().name()))
             .exposedPropertyKey(valueProvider.getString(EXPOSED_PROPERTY_KEY, config.getExposedPropertyKey()))
             .portPropertyFile(valueProvider.getString(PORT_PROPERTY_FILE, config.getPortPropertyFile()))
@@ -296,7 +240,6 @@
             .readOnly(valueProvider.getBoolean(READ_ONLY, config.getReadOnly()))
             .autoRemove(valueProvider.getBoolean(AUTO_REMOVE, config.getAutoRemove()))
             .build();
->>>>>>> ddf30297
     }
 
     private NetworkConfig extractNetworkConfig(NetworkConfig config, ValueProvider valueProvider) {
