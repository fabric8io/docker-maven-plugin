--- conflicted
+++ resolved
@@ -85,11 +85,8 @@
                 .maintainer(withPrefix(prefix, MAINTAINER, properties))
                 .workdir(withPrefix(prefix, WORKDIR, properties))
                 .skip(withPrefix(prefix, SKIP_BUILD, properties))
-<<<<<<< HEAD
                 .dockerArchive(withPrefix(prefix, DOCKER_ARCHIVE, properties))
-=======
                 .buildOptions(mapWithPrefix(prefix, BUILD_OPTIONS, properties))
->>>>>>> 8dfe0c04
                 .dockerFile(withPrefix(prefix, DOCKER_FILE, properties))
                 .dockerFileDir(withPrefix(prefix, DOCKER_FILE_DIR, properties))
                 .user(withPrefix(prefix, USER, properties))
