--- conflicted
+++ resolved
@@ -1,430 +1,3 @@
-<<<<<<< HEAD
-package io.fabric8.maven.docker.config.handler.compose;
-
-import java.io.File;
-import java.util.*;
-import java.util.function.Consumer;
-
-import io.fabric8.maven.docker.config.*;
-import io.fabric8.maven.docker.util.VolumeBindingUtil;
-
-class DockerComposeServiceWrapper {
-
-    private final Map<String, Object> configuration;
-    private final String name;
-    private final File composeFile;
-    private final ImageConfiguration enclosingImageConfig;
-    private final File baseDir;
-
-    DockerComposeServiceWrapper(String serviceName, File composeFile, Map<String, Object> serviceDefinition,
-            ImageConfiguration enclosingImageConfig, File baseDir) {
-        this.name = serviceName;
-        this.composeFile = composeFile;
-        this.configuration = serviceDefinition;
-        this.enclosingImageConfig = enclosingImageConfig;
-
-        if (!baseDir.isAbsolute()) {
-            throw new IllegalArgumentException("Expected the base directory '" + baseDir + "' to be an absolute path.");
-        }
-        this.baseDir = baseDir;
-    }
-
-    String getAlias() {
-        // 'container_name' takes precidence
-        String alias = asString("container_name");
-        return (alias != null) ? alias : name;
-    }
-
-    String getImage() {
-        return asString("image");
-    }
-
-    // ==================================================================================
-    // Build config:
-
-    boolean requiresBuild() {
-        return asObject("build") != null;
-    }
-
-    String getBuildDir() {
-        Object build = asObject("build");
-        if (build == null) {
-            return null;
-        }
-        if (build instanceof String) {
-            return (String) build;
-        }
-        if (!(build instanceof Map)) {
-            throwIllegalArgumentException("build:' must be either a String or a Map");
-        }
-        Map<String, String> buildConfig = (Map<String, String>) build;
-        if (!buildConfig.containsKey("context")) {
-            throwIllegalArgumentException("'build:' a context directory for a build must be specified");
-        }
-        return buildConfig.get("context");
-    }
-
-    String getDockerfile() {
-        Object build = asObject("build");
-        if (build instanceof Map) {
-            return (String) ((Map) build).get("dockerfile");
-        } else {
-            return null;
-        }
-    }
-
-    Map<String, String> getBuildArgs() {
-        Object build = asObject("build");
-        if (build instanceof Map) {
-            return (Map<String, String>) ((Map) build).get("args");
-        } else {
-            return null;
-        }
-    }
-
-    // ===================================================================================
-    // Run config:
-
-    List<String> getCapAdd() {
-        return asList("cap_add");
-    }
-
-    List<String> getCapDrop() {
-        return asList("cap_drop");
-    }
-
-    Arguments getCommand() {
-        Object command = asObject("command");
-        return command != null ? asArguments(command, "command") : null;
-    }
-
-    List<String> getDependsOn() {
-        return asList("depends_on");
-    }
-
-    List<String> getDns() {
-        return asList("dns");
-    }
-
-    List<String> getDnsSearch() {
-        return asList("dns_search");
-    }
-
-    List<String> getTmpfs() {
-        return asList("tmpfs");
-    }
-
-    Arguments getEntrypoint() {
-        Object entrypoint = asObject("entrypoint");
-        return entrypoint != null ? asArguments(entrypoint, "entrypoint") : null;
-    }
-
-    Map<String, String> getEnvironment() {
-        // TODO: load the env files from compose as given with env_file and add them all
-        // to the map
-        return asMap("environment");
-    }
-
-    // external_links are added with "links"
-
-    List<String> getExtraHosts() {
-        return asList("extra_hosts");
-    }
-
-    // image is added as top-level in image configuration
-
-    Map<String, String> getLabels() {
-        return asMap("labels");
-    }
-
-    public List<String> getLinks() {
-        List<String> ret = new ArrayList<>();
-        ret.addAll(this.<String>asList("links"));
-        ret.addAll(this.<String>asList("external_links"));
-        return ret;
-    }
-
-    LogConfiguration getLogConfiguration() {
-        Object logConfig = asObject("logging");
-        if (logConfig == null) {
-            return null;
-        }
-        if (!(logConfig instanceof Map)) {
-            throwIllegalArgumentException("'logging' has to be a map and not " + logConfig.getClass());
-        }
-        Map<String, Object> config = (Map<String, Object>) logConfig;
-        return new LogConfiguration.Builder().logDriverName((String) config.get("driver"))
-                .logDriverOpts((Map<String, String>) config.get("options")).build();
-    }
-
-    NetworkConfig getNetworkConfig() {
-        String net = asString("network_mode");
-        if (net != null) {
-            return new NetworkConfig(net);
-        }
-        Object networks = asObject("networks");
-        if (networks == null) {
-            return null;
-        }
-        if (networks instanceof List) {
-            List<String> toJoin = (List<String>) networks;
-            if (toJoin.size() > 1) {
-                throwIllegalArgumentException("'networks:' Only one custom network to join is supported currently");
-            }
-            return new NetworkConfig(NetworkConfig.Mode.custom, toJoin.get(0));
-        } else if (networks instanceof Map) {
-            Map<String, Object> toJoin = (Map<String, Object>) networks;
-            if (toJoin.size() > 1) {
-                throwIllegalArgumentException("'networks:' Only one custom network to join is supported currently");
-            }
-            String custom = toJoin.keySet().iterator().next();
-            final NetworkConfig ret = new NetworkConfig(NetworkConfig.Mode.custom, custom);
-            Object aliases = toJoin.get(custom);
-            if (aliases != null) {
-                if (aliases instanceof List) {
-                    for (String alias : (List<String>) aliases) {
-                        ret.addAlias(alias);
-                    }
-                } else if (aliases instanceof LinkedHashMap) {
-                    LinkedHashMap<String, ArrayList<String>> map = (LinkedHashMap<String, ArrayList<String>>) aliases;
-                    if (map.containsKey("aliases")) {
-                        for (String alias : map.get("aliases")) {
-                            ret.addAlias(alias);
-                        }
-                    } else {
-                        throwIllegalArgumentException(
-                                "'networks:' Aliases must be given as a linked has map of strings. 'aliases' key not founded");
-                    }
-                } else {
-                    throwIllegalArgumentException("'networks:' Aliases must be given as a list of string ");
-                }
-            }
-            return ret;
-        } else {
-            throwIllegalArgumentException("'networks:' must beu either a list or a map");
-            return null;
-        }
-    }
-
-    List<String> getPortMapping() {
-        List<String> fromYml = asList("ports");
-        int size = fromYml.size();
-
-        List<String> ports = new ArrayList<>(size);
-        for (int i = 0; i < size; i++) {
-            String port = fromYml.get(i);
-            if (port.contains(":")) {
-                ports.add(port);
-            } else {
-                /*
-                 * docker-compose allows just the port number which triggers a random port and
-                 * the plugin does not, so construct a property name to mimic the required
-                 * behavior. names will always based on position, and not the number of times we
-                 * create the string.
-                 */
-                ports.add(String.format("%s_port_%s:%s", getAlias(), i + 1, port));
-            }
-        }
-        return ports;
-    }
-
-    List<UlimitConfig> getUlimits() {
-        Object ulimits = asObject("ulimits");
-        if (ulimits == null) {
-            return null;
-        }
-        if (!(ulimits instanceof Map)) {
-            throwIllegalArgumentException("'ulimits:' must be a map");
-        }
-        Map<String, Object> ulimitMap = (Map<String, Object>) ulimits;
-        List<UlimitConfig> ret = new ArrayList<>();
-        for (String ulimit : ulimitMap.keySet()) {
-            Object val = ulimitMap.get(ulimit);
-            if (val instanceof Map) {
-                Map<String, Integer> valMap = (Map<String, Integer>) val;
-                Integer soft = valMap.get("soft");
-                Integer hard = valMap.get("hard");
-                ret.add(new UlimitConfig(ulimit, hard, soft));
-            } else if (val instanceof Integer) {
-                ret.add(new UlimitConfig(ulimit, (Integer) val, null));
-            } else {
-                throwIllegalArgumentException(
-                        "'ulimits:' invalid limit value " + val + " (class : " + val.getClass() + ")");
-            }
-        }
-        return ret;
-    }
-
-    RunVolumeConfiguration getVolumeConfig() {
-        RunVolumeConfiguration.Builder builder = new RunVolumeConfiguration.Builder();
-        List<String> volumes = asList("volumes");
-        boolean added = false;
-        if (volumes.size() > 0) {
-            builder.bind(volumes);
-            added = true;
-        }
-        List<String> volumesFrom = asList("volumes_from");
-        if (volumesFrom.size() > 0) {
-            builder.from(volumesFrom);
-            added = true;
-        }
-
-        if (added) {
-            RunVolumeConfiguration configuration = builder.build();
-            VolumeBindingUtil.resolveRelativeVolumeBindings(baseDir, configuration);
-            return configuration;
-        }
-
-        return null;
-    }
-
-    String getDomainname() {
-        return asString("domainname");
-    }
-
-    String getHostname() {
-        return asString("hostname");
-    }
-
-    Long getMemory() {
-        return asLong("mem_limit");
-    }
-
-    Long getMemorySwap() {
-        return asLong("memswap_limit");
-    }
-
-    Boolean getPrivileged() {
-        return asBoolean("privileged");
-    }
-
-    RestartPolicy getRestartPolicy() {
-        String restart = asString("restart");
-        if (restart == null) {
-            return null;
-        }
-
-        RestartPolicy.Builder builder = new RestartPolicy.Builder();
-        if (restart.contains(":")) {
-            String[] parts = restart.split("\\:", 2);
-            builder.name(parts[0]).retry(Integer.valueOf(parts[1]));
-        } else {
-            builder.name(restart);
-        }
-
-        return builder.build();
-    }
-
-    Long getShmSize() {
-        return asLong("shm_size");
-    }
-
-    String getUser() {
-        return asString("user");
-    }
-
-    String getWorkingDir() {
-        return asString("working_dir");
-    }
-
-    // ================================================================
-    // Not used yet:
-
-    public String getCGroupParent() {
-        return asString("cgroup_parent");
-    }
-
-    public String getCpuSet() {
-        return asString("cpu_set");
-    }
-
-    public String getCpuShares() {
-        return asString("cpu_shares");
-    }
-
-    public List<String> getDevices() {
-        return asList("devices");
-    }
-
-    // =======================================================================================================
-    // Helper methods
-
-    private Object asObject(String key) {
-        return configuration.get(key);
-    }
-
-    private String asString(String key) {
-        return String.class.cast(configuration.get(key));
-    }
-
-    private Long asLong(String key) {
-        Long value = null;
-        if (configuration.containsKey(key)) {
-            value = Long.valueOf(configuration.get(key).toString());
-        }
-        return value;
-    }
-
-    private Boolean asBoolean(String key) {
-        Boolean value = null;
-        if (configuration.containsKey(key)) {
-            value = Boolean.valueOf(configuration.get(key).toString());
-        }
-        return value;
-    }
-
-    private <T> List<T> asList(String key) {
-        if (configuration.containsKey(key)) {
-            Object value = configuration.get(key);
-            if (value instanceof String) {
-                value = Arrays.asList(value);
-            }
-
-            return List.class.cast(value);
-        }
-
-        return Collections.emptyList();
-    }
-
-    private Map<String, String> asMap(String key) {
-        if (configuration.containsKey(key)) {
-            Object value = configuration.get(key);
-            if (value instanceof List) {
-                value = convertToMap(List.class.cast(value));
-            }
-            return Map.class.cast(value);
-        }
-
-        return Collections.emptyMap();
-    }
-
-    private Arguments asArguments(Object command, String label) {
-        if (command instanceof String) {
-            return new Arguments((String) command);
-        } else if (command instanceof List) {
-            return new Arguments((List<String>) command);
-        } else {
-            throwIllegalArgumentException(
-                    String.format("'%s' must be either String or List but not %s", label, command.getClass()));
-            return null;
-        }
-    }
-
-    private Map<String, String> convertToMap(List<String> list) {
-        Map<String, String> map = new HashMap<>(list.size());
-        for (String entry : list) {
-            String[] parts = entry.split("=", 2);
-            map.put(parts[0], parts[1]);
-        }
-        return map;
-    }
-
-    private void throwIllegalArgumentException(String msg) {
-        throw new IllegalArgumentException(String.format("%s: %s - ", composeFile, name) + msg);
-    }
-
-}
-=======
 package io.fabric8.maven.docker.config.handler.compose;
 
 import java.io.File;
@@ -851,4 +424,3 @@
     }
 
 }
->>>>>>> c7b68c7b
