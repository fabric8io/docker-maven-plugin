package io.fabric8.maven.docker.util;

import com.google.gson.Gson;
import com.google.gson.JsonObject;

import java.io.File;
import java.io.FileNotFoundException;
import java.io.FileReader;
import java.io.IOException;
import java.io.Reader;
import java.lang.reflect.Method;
import java.util.HashMap;
import java.util.List;
import java.util.Map;
import java.util.Properties;
import java.util.regex.Matcher;
import java.util.regex.Pattern;

import io.fabric8.maven.docker.access.AuthConfig;
import io.fabric8.maven.docker.access.ecr.EcrExtendedAuth;
import org.apache.maven.plugin.MojoExecutionException;
import org.apache.maven.plugin.MojoFailureException;
import org.apache.maven.settings.Server;
import org.apache.maven.settings.Settings;
import org.codehaus.plexus.PlexusContainer;
import org.codehaus.plexus.component.repository.exception.ComponentLookupException;
import org.codehaus.plexus.util.xml.Xpp3Dom;
import org.sonatype.plexus.components.sec.dispatcher.SecDispatcher;
import org.yaml.snakeyaml.Yaml;

/**
 * Factory for creating docker specific authentication configuration
 *
 * @author roland
 * @since 29.07.14
 */
public class AuthConfigFactory {

    // Properties for specifying username, password (can be encrypted), email and authtoken (not used yet)
    // + whether to check for OpenShift authentication
    public static final String AUTH_USERNAME = "username";
    public static final String AUTH_PASSWORD = "password";
    public static final String AUTH_EMAIL = "email";
    public static final String AUTH_AUTHTOKEN = "authToken";
    private static final String AUTH_USE_OPENSHIFT_AUTH = "useOpenShiftAuth";

    static final String DOCKER_LOGIN_DEFAULT_REGISTRY = "https://index.docker.io/v1/";

    private final PlexusContainer container;
    private final Gson gson;

    private Logger log;
    private static final String[] DEFAULT_REGISTRIES = new String[]{
            "docker.io", "index.docker.io", "registry.hub.docker.com"
    };

    /**
     * Constructor which should be used during startup phase of a plugin
     *
     * @param container the container used for do decryption of passwords
     */
    public AuthConfigFactory(PlexusContainer container) {
        this.container = container;
        this.gson = new Gson();
    }

    public void setLog(Logger log) {
        this.log = log;
    }

    /**
     * Create an authentication config object which can be used for communication with a Docker registry
     *
     * The authentication information is looked up at various places (in this order):
     *
     * <ul>
     *    <li>From system properties</li>
     *    <li>From the provided map which can contain key-value pairs</li>
     *    <li>From the openshift settings in ~/.config/kube</li>
     *    <li>From the Maven settings stored typically in ~/.m2/settings.xml</li>
     *    <li>From the Docker settings stored in ~/.docker/config.json</li>
     * </ul>
     *
     * The following properties (prefix with 'docker.') and config key are evaluated:
     *
     * <ul>
     *     <li>username: User to authenticate</li>
     *     <li>password: Password to authenticate. Can be encrypted</li>
     *     <li>email: Optional EMail address which is send to the registry, too</li>
     * </ul>
     *
     *  If the repository is in an aws ecr registry and skipExtendedAuth is not true, if found
     *  credentials are not from docker settings, they will be interpreted as iam credentials
     *  and exchanged for ecr credentials.
     *
     * @param isPush if true this AuthConfig is created for a push, if false it's for a pull
     * @param skipExtendedAuth if false, do not execute extended authentication methods
     * @param authConfig String-String Map holding configuration info from the plugin's configuration. Can be <code>null</code> in
     *                   which case the settings are consulted.
     * @param settings the global Maven settings object
     * @param user user to check for
     * @param registry registry to use, might be null in which case a default registry is checked,
     * @return the authentication configuration or <code>null</code> if none could be found
     *
     * @throws MojoFailureException
     */
    public AuthConfig createAuthConfig(boolean isPush, boolean skipExtendedAuth, Map authConfig, Settings settings, String user, String registry)
            throws MojoExecutionException {

        AuthConfig ret = createStandardAuthConfig(isPush, authConfig, settings, user, registry);
        if (ret != null) {
            if (registry == null || skipExtendedAuth) {
                return ret;
            }
            try {
                return extendedAuthentication(ret, registry);
            } catch (IOException e) {
                throw new MojoExecutionException(e.getMessage(), e);
            }
        }

        // Finally check ~/.docker/config.json
        ret = getAuthConfigFromDockerConfig(registry);
        if (ret != null) {
            log.debug("AuthConfig: credentials from ~.docker/config.json");
            return ret;
        }

        log.debug("AuthConfig: no credentials found");
        return null;
    }


    /**
     * Try various extended authentication method.  Currently only supports amazon ECR
     *
     * @param standardAuthConfig The locally stored credentials.
     * @param registry The registry to authenticated against.
     * @return The given credentials, if registry does not need extended authentication;
     * else, the credentials after authentication.
     * @throws IOException
     * @throws MojoExecutionException
     */
    private AuthConfig extendedAuthentication(AuthConfig standardAuthConfig, String registry) throws IOException, MojoExecutionException {
        EcrExtendedAuth ecr = new EcrExtendedAuth(log, registry);
        if (ecr.isAwsRegistry()) {
            return ecr.extendedAuth(standardAuthConfig);
        }
        return standardAuthConfig;
    }

    /**
     * Create an authentication config object which can be used for communication with a Docker registry
     *
     * The authentication information is looked up at various places (in this order):
     *
     * <ul>
     *    <li>From system properties</li>
     *    <li>From the provided map which can contain key-value pairs</li>
     *    <li>From the openshift settings in ~/.config/kube</li>
     *    <li>From the Maven settings stored typically in ~/.m2/settings.xml</li>
     * </ul>
     *
     * The following properties (prefix with 'docker.') and config key are evaluated:
     *
     * <ul>
     *     <li>username: User to authenticate</li>
     *     <li>password: Password to authenticate. Can be encrypted</li>
     *     <li>email: Optional EMail address which is send to the registry, too</li>
     * </ul>
     *
     *
     * @param isPush if true this AuthConfig is created for a push, if false it's for a pull
     * @param authConfigMap String-String Map holding configuration info from the plugin's configuration. Can be <code>null</code> in
     *                   which case the settings are consulted.
     * @param settings the global Maven settings object
     * @param user user to check for
     * @param registry registry to use, might be null in which case a default registry is checked,
     * @return the authentication configuration or <code>null</code> if none could be found
     *
     * @throws MojoFailureException
     */
    private AuthConfig createStandardAuthConfig(boolean isPush, Map authConfigMap, Settings settings, String user, String registry)
            throws MojoExecutionException {
        AuthConfig ret;

        // Check first for specific configuration based on direction (pull or push), then for a default value
        for (LookupMode lookupMode : new LookupMode[] { getLookupMode(isPush), LookupMode.DEFAULT }) {
            // System properties docker.username and docker.password always take precedence
            ret = getAuthConfigFromSystemProperties(lookupMode);
            if (ret != null) {
                log.debug("AuthConfig: credentials from system properties");
                return ret;
            }

            // Check for openshift authentication either from the plugin config or from system props
            ret = getAuthConfigFromOpenShiftConfig(lookupMode, authConfigMap);
            if (ret != null) {
                log.debug("AuthConfig: OpenShift credentials");
                return ret;
            }

            // Get configuration from global plugin config
            ret = getAuthConfigFromPluginConfiguration(lookupMode, authConfigMap);
            if (ret != null) {
                log.debug("AuthConfig: credentials from plugin config");
                return ret;
            }
        }

        // ===================================================================
        // These are lookups based on registry only, so the direction (push or pull) doesn't matter:

        // Now lets lookup the registry & user from ~/.m2/setting.xml
        ret = getAuthConfigFromSettings(settings, user, registry);
        if (ret != null) {
            log.debug("AuthConfig: credentials from ~/.m2/setting.xml");
            return ret;
        }

        // No authentication found
        return null;
    }

    // ===================================================================================================

    private AuthConfig getAuthConfigFromSystemProperties(LookupMode lookupMode) throws MojoExecutionException {
        Properties props = System.getProperties();
        String userKey = lookupMode.asSysProperty(AUTH_USERNAME);
        String passwordKey = lookupMode.asSysProperty(AUTH_PASSWORD);
        if (props.containsKey(userKey)) {
            if (!props.containsKey(passwordKey)) {
                throw new MojoExecutionException("No " + passwordKey + " provided for username " + props.getProperty(userKey));
            }
            return new AuthConfig(props.getProperty(userKey),
                                  decrypt(props.getProperty(passwordKey)),
                                  props.getProperty(lookupMode.asSysProperty(AUTH_EMAIL)),
                                  props.getProperty(lookupMode.asSysProperty(AUTH_AUTHTOKEN)));
        } else {
            return null;
        }
    }

    private AuthConfig getAuthConfigFromOpenShiftConfig(LookupMode lookupMode, Map authConfigMap) throws MojoExecutionException {
        Properties props = System.getProperties();
        String useOpenAuthModeProp = lookupMode.asSysProperty(AUTH_USE_OPENSHIFT_AUTH);
        // Check for system property
        if (props.containsKey(useOpenAuthModeProp)) {
            boolean useOpenShift = Boolean.valueOf(props.getProperty(useOpenAuthModeProp));
            if (useOpenShift) {
                return validateMandatoryOpenShiftLogin(parseOpenShiftConfig(), useOpenAuthModeProp);
            } else {
                return null;
            }
        }

        // Check plugin config
        Map mapToCheck = getAuthConfigMapToCheck(lookupMode,authConfigMap);
        if (mapToCheck != null && mapToCheck.containsKey(AUTH_USE_OPENSHIFT_AUTH) &&
            Boolean.valueOf((String) mapToCheck.get(AUTH_USE_OPENSHIFT_AUTH))) {
                return validateMandatoryOpenShiftLogin(parseOpenShiftConfig(), useOpenAuthModeProp);
        } else {
            return null;
        }
    }

    private AuthConfig getAuthConfigFromPluginConfiguration(LookupMode lookupMode, Map authConfig) throws MojoExecutionException {
        Map mapToCheck = getAuthConfigMapToCheck(lookupMode,authConfig);

        if (mapToCheck != null && mapToCheck.containsKey(AUTH_USERNAME)) {
            if (!mapToCheck.containsKey(AUTH_PASSWORD)) {
                throw new MojoExecutionException("No 'password' given while using <authConfig> in configuration for mode " + lookupMode);
            }
            Map<String, String> cloneConfig = new HashMap<>(mapToCheck);
            cloneConfig.put(AUTH_PASSWORD, decrypt(cloneConfig.get(AUTH_PASSWORD)));
            return new AuthConfig(cloneConfig);
        } else {
            return null;
        }
    }

    private AuthConfig getAuthConfigFromSettings(Settings settings, String user, String registry) throws MojoExecutionException {
        Server defaultServer = null;
        Server found;
        for (Server server : settings.getServers()) {
            String id = server.getId();

            // Remember a default server without user as fallback for later
            if (defaultServer == null) {
                defaultServer = checkForServer(server, id, registry, null);
            }
            // Check for specific server with user part
            found = checkForServer(server, id, registry, user);
            if (found != null) {
                return createAuthConfigFromServer(found);
            }
        }
        return defaultServer != null ? createAuthConfigFromServer(defaultServer) : null;
    }

    private AuthConfig getAuthConfigFromDockerConfig(String registry) throws MojoExecutionException {
        JsonObject dockerConfig = readDockerConfig();
        if (dockerConfig == null) {
            return null;
        }
        String registryToLookup = registry != null ? registry : DOCKER_LOGIN_DEFAULT_REGISTRY;

        if (dockerConfig.has("credHelpers") || dockerConfig.has("credsStore")) {
            if (dockerConfig.has("credHelpers")) {
                final JsonObject credHelpers = dockerConfig.getAsJsonObject("credHelpers");
                if (credHelpers.has(registryToLookup)) {
                    return extractAuthConfigFromCredentialsHelper(registryToLookup, credHelpers.get(registryToLookup).getAsString());
                }
            }
            if (dockerConfig.has("credsStore")) {
                return extractAuthConfigFromCredentialsHelper(registryToLookup, dockerConfig.get("credsStore").getAsString());
            }
        }

        if (dockerConfig.has("auths")) {
            return extractAuthConfigFromAuths(registryToLookup, dockerConfig.getAsJsonObject("auths"));
        }

        return null;
    }

    private AuthConfig extractAuthConfigFromAuths(String registryToLookup, JsonObject auths) {
        JsonObject credentials = getCredentialsNode(auths,registryToLookup);
        if (credentials == null || !credentials.has("auth")) {
            return null;
        }
        String auth = credentials.get("auth").getAsString();
        String email = credentials.has(AUTH_EMAIL) ? credentials.get(AUTH_EMAIL).getAsString() : null;
        return new AuthConfig(auth,email);
    }

    private AuthConfig extractAuthConfigFromCredentialsHelper(String registryToLookup, String credConfig) throws MojoExecutionException {
        CredentialHelperClient credentialHelper = new CredentialHelperClient(log, credConfig);
        log.debug("AuthConfig: credentials from credential helper/store %s version %s",
                  credentialHelper.getName(),
                  credentialHelper.getVersion());
        return credentialHelper.getAuthConfig(registryToLookup);
    }

    private JsonObject getCredentialsNode(JsonObject auths,String registryToLookup) {
        if (auths.has(registryToLookup)) {
            return auths.getAsJsonObject(registryToLookup);
        }
        String registryWithScheme = EnvUtil.ensureRegistryHttpUrl(registryToLookup);
        if (auths.has(registryWithScheme)) {
            return auths.getAsJsonObject(registryWithScheme);
        }
        return null;
    }

    // =======================================================================================================

    private Map getAuthConfigMapToCheck(LookupMode lookupMode, Map authConfigMap) {
        String configMapKey = lookupMode.getConfigMapKey();
        if (configMapKey == null) {
            return authConfigMap;
        }
        if (authConfigMap != null) {
            return (Map) authConfigMap.get(configMapKey);
        }
        return null;
    }

    // Parse OpenShift config to get credentials, but return null if not found
    private AuthConfig parseOpenShiftConfig() {
        Map kubeConfig = readKubeConfig();
        if (kubeConfig == null) {
            return null;
        }

        String currentContextName = (String) kubeConfig.get("current-context");
        if (currentContextName == null) {
            return null;
        }

        for (Map contextMap : (List<Map>) kubeConfig.get("contexts")) {
            if (currentContextName.equals(contextMap.get("name"))) {
                return parseContext(kubeConfig, (Map) contextMap.get("context"));
            }
        }

        return null;
    }

<<<<<<< HEAD
    private JsonObject readDockerConfig() {
        Reader reader = getFileReaderFromHomeDir(".docker/config.json");
        return reader != null ? gson.fromJson(reader, JsonObject.class) : null;
=======
    private AuthConfig parseContext(Map kubeConfig, Map context) {
        if (context == null) {
            return null;
        }
        String userName = (String) context.get("user");
        if (userName == null) {
            return null;
        }

        List<Map> users = (List<Map>) kubeConfig.get("users");
        if (users == null) {
            return null;
        }

        for (Map userMap : users) {
            if (userName.equals(userMap.get("name"))) {
                return parseUser(userName, (Map) userMap.get("user"));
            }
        }
        return null;
    }

    private AuthConfig parseUser(String userName, Map user) {
        if (user == null) {
            return null;
        }
        String token = (String) user.get("token");
        if (token == null) {
            return null;
        }

        // Strip off stuff after username
        Matcher matcher = Pattern.compile("^([^/]+).*$").matcher(userName);
        return new AuthConfig(matcher.matches() ? matcher.group(1) : userName,
                              token, null, null);
    }

    private AuthConfig validateMandatoryOpenShiftLogin(AuthConfig openShiftAuthConfig, String useOpenAuthModeProp) throws MojoExecutionException {
        if (openShiftAuthConfig != null) {
            return openShiftAuthConfig;
        }
        // No login found
        String kubeConfigEnv = System.getenv("KUBECONFIG");
        throw new MojoExecutionException(
            String.format("System property %s set, but not active user and/or token found in %s. " +
                          "Please use 'oc login' for connecting to OpenShift.",
                          useOpenAuthModeProp, kubeConfigEnv != null ? kubeConfigEnv : "~/.kube/config"));

    }


    private JSONObject readDockerConfig() {
        String dockerConfig = System.getenv("DOCKER_CONFIG");

        Reader reader = dockerConfig == null
                    ? getFileReaderFromDir(new File(getHomeDir(),".docker/config.json"))
                    : getFileReaderFromDir(new File(dockerConfig,"config.json"));
        return reader != null ? new JSONObject(new JSONTokener(reader)) : null;
>>>>>>> ab1593d0
    }

    private Map<String,?> readKubeConfig() {
        String kubeConfig = System.getenv("KUBECONFIG");

        Reader reader = kubeConfig == null
                ? getFileReaderFromDir(new File(getHomeDir(),".kube/config"))
                : getFileReaderFromDir(new File(kubeConfig));
        if (reader != null) {
            Yaml ret = new Yaml();
            return (Map<String, ?>) ret.load(reader);
        }
        return null;
    }

    private Reader getFileReaderFromDir(File file) {
        if (file.exists() && file.length() != 0) {
            try {
                return new FileReader(file);
            } catch (FileNotFoundException e) {
                // Shouldnt happen. Nevertheless ...
                throw new IllegalStateException("Cannot find " + file,e);
            }
        } else {
            return null;
        }
    }

    private File getHomeDir() {
        String homeDir = System.getProperty("user.home");
        if (homeDir == null) {
            homeDir = System.getenv("HOME");
        }
        return new File(homeDir);
    }


    private Server checkForServer(Server server, String id, String registry, String user) {

        String[] registries = registry != null ? new String[] { registry } : DEFAULT_REGISTRIES;
        for (String reg : registries) {
            if (id.equals(user == null ? reg : reg + "/" + user)) {
                return server;
            }
        }
        return null;
    }

    private String decrypt(String password) throws MojoExecutionException {
        try {
            // Done by reflection since I have classloader issues otherwise
            Object secDispatcher = container.lookup(SecDispatcher.ROLE, "maven");
            Method method = secDispatcher.getClass().getMethod("decrypt",String.class);
            return (String) method.invoke(secDispatcher,password);
        } catch (ComponentLookupException e) {
            throw new MojoExecutionException("Error looking security dispatcher",e);
        } catch (ReflectiveOperationException e) {
            throw new MojoExecutionException("Cannot decrypt password: " + e.getCause(),e);
        }
    }

    private AuthConfig createAuthConfigFromServer(Server server) throws MojoExecutionException {
        return new AuthConfig(
                server.getUsername(),
                decrypt(server.getPassword()),
                extractFromServerConfiguration(server.getConfiguration(), AUTH_EMAIL),
                extractFromServerConfiguration(server.getConfiguration(), "auth")
        );
    }

    private String extractFromServerConfiguration(Object configuration, String prop) {
        if (configuration != null) {
            Xpp3Dom dom = (Xpp3Dom) configuration;
            Xpp3Dom element = dom.getChild(prop);
            if (element != null) {
                return element.getValue();
            }
        }
        return null;
    }

    // ========================================================================================
    // Mode which direction to lookup (pull, push or default value for both, pull and push)

    private LookupMode getLookupMode(boolean isPush) {
        return isPush ? LookupMode.PUSH : LookupMode.PULL;
    }

    private enum LookupMode {
        PUSH("docker.push.","push"),
        PULL("docker.pull.","pull"),
        DEFAULT("docker.",null);

        private final String sysPropPrefix;
        private String configMapKey;

        LookupMode(String sysPropPrefix,String configMapKey) {
            this.sysPropPrefix = sysPropPrefix;
            this.configMapKey = configMapKey;
        }

        public String asSysProperty(String prop) {
            return sysPropPrefix + prop;
        }

        public String getConfigMapKey() {
            return configMapKey;
        }
    }

}<|MERGE_RESOLUTION|>--- conflicted
+++ resolved
@@ -387,11 +387,6 @@
         return null;
     }
 
-<<<<<<< HEAD
-    private JsonObject readDockerConfig() {
-        Reader reader = getFileReaderFromHomeDir(".docker/config.json");
-        return reader != null ? gson.fromJson(reader, JsonObject.class) : null;
-=======
     private AuthConfig parseContext(Map kubeConfig, Map context) {
         if (context == null) {
             return null;
@@ -441,16 +436,14 @@
                           useOpenAuthModeProp, kubeConfigEnv != null ? kubeConfigEnv : "~/.kube/config"));
 
     }
-
-
-    private JSONObject readDockerConfig() {
+   
+    private JsonObject readDockerConfig() {
         String dockerConfig = System.getenv("DOCKER_CONFIG");
 
         Reader reader = dockerConfig == null
                     ? getFileReaderFromDir(new File(getHomeDir(),".docker/config.json"))
                     : getFileReaderFromDir(new File(dockerConfig,"config.json"));
-        return reader != null ? new JSONObject(new JSONTokener(reader)) : null;
->>>>>>> ab1593d0
+        return reader != null ? gson.fromJson(reader, JsonObject.class) : null;
     }
 
     private Map<String,?> readKubeConfig() {
