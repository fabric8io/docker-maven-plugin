--- conflicted
+++ resolved
@@ -145,13 +145,6 @@
     @Parameter(property = "docker.maxConnections", defaultValue = "100")
     private int maxConnections;
 
-<<<<<<< HEAD
-=======
-    // property file to write out with port mappings
-    @Parameter
-    protected String portPropertyFile;
-
->>>>>>> 02eb9b69
     // Authentication information
     @Parameter
     Map authConfig;
@@ -194,9 +187,7 @@
             DockerAccess access = null;
             try {
                 access = createDockerAccess(minimalApiVersion);
-                fetchLimit = resolvedImages.get(0).getRunConfiguration().getFetchLimit() != null
-                        ? resolvedImages.get(0).getRunConfiguration().getFetchLimit() : fetchLimit;
-                ServiceHub serviceHub = serviceHubFactory.createServiceHub(project, session, access, log, logSpecFactory, fetchLimit);
+                ServiceHub serviceHub = serviceHubFactory.createServiceHub(project, session, access, log, logSpecFactory);
                 executeInternal(serviceHub);
             } catch (DockerAccessException exp) {
                 log.error("%s", exp.getMessage());
@@ -280,7 +271,10 @@
                 String dockerUrl = dockerConnectionDetector.extractUrl(dockerHost);
                 String version =  minimalVersion != null ? minimalVersion : API_VERSION;
                 access = new DockerAccessWithHcClient("v" + version, dockerUrl,
-                                                      dockerConnectionDetector.getCertPath(certPath), maxConnections, log);
+                                                      dockerConnectionDetector.getCertPath(certPath),
+                                                      maxConnections,
+                                                      fetchLimit,
+                                                      log);
                 access.start();
                 setDockerHostAddressProperty(dockerUrl);
             }
