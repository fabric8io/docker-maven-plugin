--- conflicted
+++ resolved
@@ -9,6 +9,7 @@
 import io.fabric8.maven.docker.access.DockerAccess;
 import io.fabric8.maven.docker.access.DockerAccessException;
 import io.fabric8.maven.docker.access.hc.DockerAccessWithHcClient;
+import io.fabric8.maven.docker.config.ConfigurationResolver;
 import io.fabric8.maven.docker.service.QueryService;
 import io.fabric8.maven.docker.service.ServiceHub;
 import io.fabric8.maven.docker.service.ServiceHubFactory;
@@ -35,7 +36,7 @@
  * @author roland
  * @since 26.03.14
  */
-public abstract class AbstractDockerMojo extends AbstractMojo implements Contextualizable {
+public abstract class AbstractDockerMojo extends AbstractMojo implements Contextualizable, ConfigurationResolver.Customizer {
 
     // Key for indicating that a "start" goal has run
     public static final String CONTEXT_KEY_START_CALLED = "CONTEXT_KEY_DOCKER_START_CALLED";
@@ -132,7 +133,7 @@
     @Parameter
     Map authConfig;
 
-    // Image configurations configured  directly.
+    // Image configurations configured directly.
     @Parameter
     private List<ImageConfiguration> images;
 
@@ -144,8 +145,6 @@
     private AuthConfigFactory authConfigFactory;
 
     protected Logger log;
-
-    protected List<ImageConfiguration> resolvedImages;
 
     /**
      * Entry point for this plugin. It will set up the helper class and then calls
@@ -161,7 +160,8 @@
             log = new AnsiLogger(getLog(), useColor, verbose);
             LogOutputSpecFactory logSpecFactory = new LogOutputSpecFactory(useColor, logStdout, logDate);
 
-            String minimalApiVersion = validateConfiguration(log);
+            // The 'real' images configuration to use (configured images + externally resolved images)
+            String minimalApiVersion = initImageConfiguration();
             DockerAccess access = null;
             try {
                 access = createDockerAccess(minimalApiVersion);
@@ -176,6 +176,31 @@
                 }
             }
         }
+    }
+
+    // Resolve and customize image configuration
+    private String initImageConfiguration() {
+        // Resolve images
+        final Properties resolveProperties = project.getProperties();
+        resolvedImages = ConfigurationResolver.resolveImages(
+            images,                  // Unresolved images
+            new ConfigurationResolver.Resolver() {
+                @Override
+                public List<ImageConfiguration> resolve(ImageConfiguration image) {
+                    return imageConfigResolver.resolve(image, resolveProperties);
+                }
+            }, image,                   // A filter which image to process
+            this                    // customizer (can be overwritten by a subclass)
+                                                            );
+
+        // Initialize configuration and detect minimal API version
+        return ConfigurationResolver.initAndValidate(resolvedImages, apiVersion, log);
+    }
+
+    // Customization hook for subclasses to influence the final configuration. This method is called
+    // before initialization and validation of the configuration.
+    public List<ImageConfiguration> customizeConfig(List<ImageConfiguration> imageConfigs) {
+        return imageConfigs;
     }
 
     private DockerAccess createDockerAccess(String minimalVersion) throws MojoExecutionException, MojoFailureException {
@@ -196,7 +221,6 @@
         return access;
     }
 
-
     /**
      * Override this if your mojo doesnt require access to a Docker host (like creating and attaching
      * docker tar archives)
@@ -207,17 +231,6 @@
         return true;
     }
 
-    // Return minimal required version
-    private String validateConfiguration(Logger log) {
-        String apiVersion = this.apiVersion;
-        if (images != null) {
-            for (ImageConfiguration imageConfiguration : getImages()) {
-                apiVersion = EnvUtil.extractLargerVersion(apiVersion,imageConfiguration.initAndValidate(log));
-            }
-        }
-        return apiVersion;
-    }
-
     /**
      * Hook for subclass for doing the real job
      *
@@ -234,71 +247,10 @@
      *
      * @return list of image configuration to use
      */
-    protected List<ImageConfiguration> getImages() {
-        List<ImageConfiguration> resolvedImages = resolvedImages();
-        List<ImageConfiguration> ret = new ArrayList<>();
-        for (ImageConfiguration imageConfig : resolvedImages) {
-            if (matchesConfiguredImages(this.image, imageConfig)) {
-                ret.add(imageConfig);
-            }
-        }
-        return ret;
-    }
-
-<<<<<<< HEAD
-    // Resolve only once. Do this lazily.
-    private List<ImageConfiguration> resolvedImages() {
-        if (resolvedImages == null ) {
-            List<ImageConfiguration> ret = new ArrayList<>();
-            if (images != null) {
-                for (ImageConfiguration image : images) {
-                    ret.addAll(imageConfigResolver.resolve(image, project.getProperties()));
-                }
-                verifyImageNames(ret);
-=======
-    private List<ImageConfiguration> resolveImages() {
-        if (resolvedImages != null) {
-            return resolvedImages;
-        }
-        List<ImageConfiguration> ret = new ArrayList<>();
-        if (images != null) {
-            for (ImageConfiguration image : images) {
-                ret.addAll(imageConfigResolver.resolve(image, project.getProperties()));
->>>>>>> 6648d672
-            }
-            resolvedImages = customizeImageConfigurations(ret);
-        }
-<<<<<<< HEAD
+    protected List<ImageConfiguration> getResolvedImages() {
         return resolvedImages;
     }
 
-    /**
-     * Allow subclasses to customize the given image configuration. No-op by default.
-     */
-    protected List<ImageConfiguration> customizeImageConfigurations(List<ImageConfiguration> configs) {
-        return configs;
-=======
-        return resolvedImages = ret;
->>>>>>> 6648d672
-    }
-
-    // Extract authentication information
-    private void verifyImageNames(List<ImageConfiguration> ret) {
-        for (ImageConfiguration config : ret) {
-            if (config.getName() == null) {
-                throw new IllegalArgumentException("Configuration error: <image> must have a non-null <name>");
-            }
-        }
-    }
-
-    // Check if the provided image configuration matches the given
-    protected boolean matchesConfiguredImages(String imageList, ImageConfiguration imageConfig) {
-        if (imageList == null) {
-            return true;
-        }
-        Set<String> imagesAllowed = new HashSet<>(Arrays.asList(imageList.split("\\s*,\\s*")));
-        return imagesAllowed.contains(imageConfig.getName()) || imagesAllowed.contains(imageConfig.getAlias());
-    }
 
     // Registry for managed containers
     private void setDockerHostAddressProperty(String dockerUrl) throws MojoFailureException {
