--- conflicted
+++ resolved
@@ -76,11 +76,7 @@
         EnvUtil.storeTimestamp(getBuildTimestampFile(), getBuildTimestamp());
 
         BuildService.BuildContext buildContext = getBuildContext();
-<<<<<<< HEAD
         ImagePullManager pullManager = getImagePullManager(determinePullPolicy(imageConfig.getBuildConfiguration()), determineAutoPull(imageConfig.getBuildConfiguration()));
-        BuildService buildService = hub.getBuildService();
-=======
-        ImagePullManager pullManager = getImagePullManager(determinePullPolicy(imageConfig.getBuildConfiguration()), autoPull);
         proceedWithBuildProcess(hub, buildContext, imageConfig, pullManager);
     }
 
@@ -96,7 +92,6 @@
         log.info("Building Container image with [[B]]JIB(Java Image Builder)[[B]] mode");
         new JibBuildService(hub, createMojoParameters(), log).build(imageConfig, buildContext.getRegistryConfig());
     }
->>>>>>> 4817b642
 
     private void proceedWithDockerBuild(BuildService buildService, BuildService.BuildContext buildContext, ImageConfiguration imageConfig, ImagePullManager pullManager) throws MojoExecutionException, IOException {
         File buildArchiveFile = buildService.buildArchive(imageConfig, buildContext, resolveBuildArchiveParameter());
