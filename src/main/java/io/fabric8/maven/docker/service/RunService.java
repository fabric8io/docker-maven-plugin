--- conflicted
+++ resolved
@@ -1,6 +1,5 @@
-<<<<<<< HEAD
 package io.fabric8.maven.docker.service;/*
- * 
+ *
  * Copyright 2014 Roland Huss
  *
  * Licensed under the Apache License, Version 2.0 (the "License");
@@ -293,6 +292,7 @@
 
         addVolumeConfig(config, runConfig);
         addNetworkingConfig(config, runConfig);
+        addUlimitConfig(config, runConfig);
 
         return config;
     }
@@ -313,6 +313,13 @@
         if (volConfig != null) {
             config.binds(volConfig.getBind())
                   .volumesFrom(findVolumesFromContainers(volConfig.getFrom()));
+        }
+    }
+
+    private void addUlimitConfig(ContainerHostConfig config, RunImageConfiguration runConfig) throws DockerAccessException {
+        List<ULimitConfig> ulimitsConfig = runConfig.getUlimits();
+        if (ulimitsConfig != null) {
+            config.ulimits(ulimitsConfig);
         }
     }
 
@@ -421,7 +428,7 @@
             // Remove the container
             access.removeContainer(containerId, removeVolumes);
         }
-        
+
         log.info("%s: Stop%s container %s",
                  descriptor.getDescription(),
                  (keepContainer ? "" : " and remove"),
@@ -441,457 +448,4 @@
             docker.removeNetwork(network.getId());
         }
     }
-}
-=======
-package io.fabric8.maven.docker.service;/*
- * 
- * Copyright 2014 Roland Huss
- *
- * Licensed under the Apache License, Version 2.0 (the "License");
- * you may not use this file except in compliance with the License.
- * You may obtain a copy of the License at
- *
- *       http://www.apache.org/licenses/LICENSE-2.0
- *
- * Unless required by applicable law or agreed to in writing, software
- * distributed under the License is distributed on an "AS IS" BASIS,
- * WITHOUT WARRANTIES OR CONDITIONS OF ANY KIND, either express or implied.
- * See the License for the specific language governing permissions and
- * limitations under the License.
- */
-
-import java.util.*;
-
-import io.fabric8.maven.docker.model.Container;
-import io.fabric8.maven.docker.log.LogOutputSpecFactory;
-import io.fabric8.maven.docker.access.*;
-import io.fabric8.maven.docker.config.*;
-import io.fabric8.maven.docker.model.Network;
-import io.fabric8.maven.docker.util.*;
-
-
-/**
- * Service class for helping in running containers.
- *
- * @author roland
- * @since 16/06/15
- */
-public class RunService {
-
-    // logger delegated from top
-    private Logger log;
-
-    // Action to be used when doing a shutdown
-    final private ContainerTracker tracker;
-
-    // DAO for accessing the docker daemon
-    private DockerAccess docker;
-
-    private QueryService queryService;
-
-    private final LogOutputSpecFactory logConfig;
-
-    public RunService(DockerAccess docker,
-                      QueryService queryService,
-                      ContainerTracker tracker,
-                      LogOutputSpecFactory logConfig,
-                      Logger log) {
-        this.docker = docker;
-        this.queryService = queryService;
-        this.tracker = tracker;
-        this.log = log;
-        this.logConfig = logConfig;
-    }
-
-    /**
-     * Create and start a Exec container with the given image configuration.
-     * @param containerId container id to run exec command against
-     * @param command command to execute
-     * @param imageConfiguration configuration of the container's image
-     * @return the exec container id
-     *
-     * @throws DockerAccessException if access to the docker backend fails
-     */
-    public String execInContainer(String containerId, String command, ImageConfiguration imageConfiguration)
-            throws DockerAccessException {
-        Arguments arguments = new Arguments();
-        arguments.setExec(Arrays.asList(EnvUtil.splitOnSpaceWithEscape(command)));
-        String execContainerId = docker.createExecContainer(containerId, arguments);
-        docker.startExecContainer(execContainerId, logConfig.createSpec(containerId, imageConfiguration));
-        return execContainerId;
-    }
-
-    /**
-     * Create and start a container with the given image configuration.
-     * @param imageConfig image configuration holding the run information and the image name
-     * @param mappedPorts container port mapping
-     * @param mavenProps properties to fill in with dynamically assigned ports
-     * @param pomLabel label to tag the started container with
-     *
-     * @return the container id
-     *
-     * @throws DockerAccessException if access to the docker backend fails
-     */
-    public String createAndStartContainer(ImageConfiguration imageConfig,
-                                          PortMapping mappedPorts,
-                                          PomLabel pomLabel,
-                                          Properties mavenProps) throws DockerAccessException {
-        RunImageConfiguration runConfig = imageConfig.getRunConfiguration();
-        String imageName = imageConfig.getName();
-        String containerName = calculateContainerName(imageConfig.getAlias(), runConfig.getNamingStrategy());
-        ContainerCreateConfig config = createContainerConfig(imageName, runConfig, mappedPorts, pomLabel, mavenProps);
-
-        String id = docker.createContainer(config, containerName);
-        startContainer(imageConfig, id, pomLabel);
-
-        if (mappedPorts.needsPropertiesUpdate()) {
-            updateMappedPortsAndAddresses(id, mappedPorts);
-        }
-
-        return id;
-    }
-
-    /**
-     * Stop a container immediately by id.
-     * @param containerId the container to stop
-     * @param imageConfig image configuration for this container
-     * @param keepContainer whether to keep container or to remove them after stoppings
-     * @param removeVolumes whether to remove volumes after stopping
-     */
-    public void stopContainer(String containerId,
-                              ImageConfiguration imageConfig,
-                              boolean keepContainer,
-                              boolean removeVolumes)
-            throws DockerAccessException {
-        ContainerTracker.ContainerShutdownDescriptor descriptor =
-                new ContainerTracker.ContainerShutdownDescriptor(imageConfig,containerId);
-        shutdown(docker, descriptor, log, keepContainer, removeVolumes);
-    }
-
-    /**
-     * Lookup up whether a certain has been already started and registered. If so, stop it
-     *
-     * @param containerId the container to stop
-     * @param keepContainer whether to keep container or to remove them after stoppings
-     * @param removeVolumes whether to remove volumes after stopping
-     *
-     * @throws DockerAccessException
-     */
-    public void stopPreviouslyStartedContainer(String containerId,
-                                               boolean keepContainer,
-                                               boolean removeVolumes)
-            throws DockerAccessException {
-        ContainerTracker.ContainerShutdownDescriptor descriptor = tracker.removeContainer(containerId);
-        if (descriptor != null) {
-            shutdown(docker, descriptor, log, keepContainer, removeVolumes);
-        }
-    }
-
-    /**
-     * Stop all registered container
-     * @param keepContainer whether to keep container or to remove them after stoppings
-     * @param removeVolumes whether to remove volumes after stopping
-     *
-     * @throws DockerAccessException if during stopping of a container sth fails
-     */
-    public void stopStartedContainers(boolean keepContainer,
-                                      boolean removeVolumes,
-                                      boolean removeCustomNetworks,
-                                      PomLabel pomLabel)
-            throws DockerAccessException {
-        Set<Network> networksToRemove = new HashSet<>();
-        for (ContainerTracker.ContainerShutdownDescriptor descriptor : tracker.removeShutdownDescriptors(pomLabel)) {
-            collectCustomNetworks(networksToRemove, descriptor, removeCustomNetworks);
-            shutdown(docker, descriptor, log, keepContainer, removeVolumes);
-        }
-        removeCustomNetworks(networksToRemove);
-    }
-
-    private void collectCustomNetworks(Set<Network> networksToRemove, ContainerTracker.ContainerShutdownDescriptor descriptor, boolean removeCustomNetworks) throws DockerAccessException {
-        final NetworkingMode networkingMode = descriptor.getImageConfiguration().getRunConfiguration().getNetworkingMode();
-        if (removeCustomNetworks && networkingMode.isCustomNetwork()) {
-           networksToRemove.add(queryService.getNetworkByName(networkingMode.getCustomNetwork()));
-        }
-    }
-
-    /**
-     * Lookup a container that has been started
-     *
-     * @param lookup a container by id or alias
-     * @return the container id if the container exists, <code>null</code> otherwise.
-     */
-    public String lookupContainer(String lookup) {
-        return tracker.lookupContainer(lookup);
-    }
-
-    /**
-     * Get the proper order for images to start
-     * @param images list of images for which the order should be created
-     * @return list of images in the right startup order
-     */
-    public List<StartOrderResolver.Resolvable> getImagesConfigsInOrder(QueryService queryService, List<ImageConfiguration> images) {
-        return StartOrderResolver.resolve(queryService, convertToResolvables(images));
-    }
-
-    /**
-     * Create port mapping for a specific configuration as it can be used when creating containers
-     *
-     * @param runConfig the cun configuration
-     * @param properties properties to lookup variables
-     * @return the portmapping
-     */
-    public PortMapping getPortMapping(RunImageConfiguration runConfig, Properties properties) {
-        try {
-            return new PortMapping(runConfig.getPorts(), properties);
-        } catch (IllegalArgumentException exp) {
-            throw new IllegalArgumentException("Cannot parse port mapping", exp);
-        }
-    }
-
-    /**
-     * Add a shutdown hook in order to stop all registered containers
-     */
-    public void addShutdownHookForStoppingContainers(final boolean keepContainer, final boolean removeVolumes, final boolean removeCustomNetworks) {
-        Runtime.getRuntime().addShutdownHook(new Thread() {
-            @Override
-            public void run() {
-                try {
-                    stopStartedContainers(keepContainer, removeVolumes, removeCustomNetworks, null);
-                } catch (DockerAccessException e) {
-                    log.error("Error while stopping containers: %s", e.getMessage());
-                }
-            }
-        });
-    }
-
-    private List<StartOrderResolver.Resolvable> convertToResolvables(List<ImageConfiguration> images) {
-        List<StartOrderResolver.Resolvable> ret = new ArrayList<>();
-        for (ImageConfiguration config : images) {
-            if (config.getRunConfiguration().skip()) {
-                log.info("%s: Skipped running", config.getDescription());
-            } else {
-                ret.add(config);
-            }
-        }
-        return ret;
-    }
-
-    // visible for testing
-    ContainerCreateConfig createContainerConfig(String imageName, RunImageConfiguration runConfig, PortMapping mappedPorts,
-                                                PomLabel pomLabel, Properties mavenProps)
-            throws DockerAccessException {
-        try {
-            ContainerCreateConfig config = new ContainerCreateConfig(imageName)
-                    .hostname(runConfig.getHostname())
-                    .domainname(runConfig.getDomainname())
-                    .user(runConfig.getUser())
-                    .workingDir(runConfig.getWorkingDir())
-                    .entrypoint(runConfig.getEntrypoint())
-                    .exposedPorts(mappedPorts.getContainerPorts())
-                    .environment(runConfig.getEnvPropertyFile(), runConfig.getEnv(), mavenProps)
-                    .labels(mergeLabels(runConfig.getLabels(), pomLabel))
-                    .command(runConfig.getCmd())
-                    .hostConfig(createContainerHostConfig(runConfig, mappedPorts));
-            VolumeConfiguration volumeConfig = runConfig.getVolumeConfiguration();
-            if (volumeConfig != null) {
-                config.binds(volumeConfig.getBind());
-            }
-            return config;
-        } catch (IllegalArgumentException e) {
-            throw new IllegalArgumentException(String.format("Failed to create contained configuration for [%s]", imageName), e);
-        }
-    }
-
-    private Map<String, String> mergeLabels(Map<String, String> labels, PomLabel runIdLabel) {
-        Map<String,String> ret = new HashMap<>();
-        if (labels != null) {
-            ret.putAll(labels);
-        }
-        if (runIdLabel != null) {
-            ret.put(runIdLabel.getKey(), runIdLabel.getValue());
-        }
-        return ret;
-    }
-
-    ContainerHostConfig createContainerHostConfig(RunImageConfiguration runConfig, PortMapping mappedPorts)
-            throws DockerAccessException {
-        RestartPolicy restartPolicy = runConfig.getRestartPolicy();
-
-
-        List<String> links = findContainerIdsForLinks(runConfig.getLinks(),runConfig.getNetworkingMode().isCustomNetwork());
-
-        ContainerHostConfig config = new ContainerHostConfig()
-                .extraHosts(runConfig.getExtraHosts())
-                .links(links)
-                .portBindings(mappedPorts)
-                .privileged(runConfig.getPrivileged())
-                .shmSize(runConfig.getShmSize())
-                .dns(runConfig.getDns())
-                .dnsSearch(runConfig.getDnsSearch())
-                .capAdd(runConfig.getCapAdd())
-                .capDrop(runConfig.getCapDrop())
-                .memory(runConfig.getMemory())
-                .memorySwap(runConfig.getMemorySwap())
-                .restartPolicy(restartPolicy.getName(), restartPolicy.getRetry())
-                .logConfig(runConfig.getLogConfiguration());
-
-        addVolumeConfig(config, runConfig);
-        addNetworkingConfig(config, runConfig);
-        addUlimitConfig(config, runConfig);
-
-        return config;
-    }
-
-    private void addNetworkingConfig(ContainerHostConfig config, RunImageConfiguration runConfig) throws DockerAccessException {
-        NetworkingMode netMode = runConfig.getNetworkingMode();
-        if (netMode.isStandardMode()) {
-            String alias = netMode.getContainerAlias();
-            String containerId = alias != null ? findContainerId(alias, false) : null;
-            config.networkConfig(netMode.getStandardMode(containerId));
-        } else if (netMode.isCustomNetwork()) {
-            config.networkConfig(netMode.getCustomNetwork());
-        }
-    }
-
-    private void addVolumeConfig(ContainerHostConfig config, RunImageConfiguration runConfig) throws DockerAccessException {
-        VolumeConfiguration volConfig = runConfig.getVolumeConfiguration();
-        if (volConfig != null) {
-            config.binds(volConfig.getBind())
-                  .volumesFrom(findVolumesFromContainers(volConfig.getFrom()));
-        }
-    }
-
-    private void addUlimitConfig(ContainerHostConfig config, RunImageConfiguration runConfig) throws DockerAccessException {
-        List<ULimitConfig> ulimitsConfig = runConfig.getUlimits();
-        if (ulimitsConfig != null) {
-            config.ulimits(ulimitsConfig);
-        }
-    }
-    
-    List<String> findContainerIdsForLinks(List<String> links, boolean leaveUnresolvedIfNotFound) throws DockerAccessException {
-        List<String> ret = new ArrayList<>();
-        for (String[] link : EnvUtil.splitOnLastColon(links)) {
-            String id = findContainerId(link[0], false);
-            if (id != null) {
-                ret.add(queryService.getContainerName(id) + ":" + link[1]);
-            } else if (leaveUnresolvedIfNotFound) {
-                ret.add(link[0] + ":" + link[1]);
-            } else {
-                throw new DockerAccessException("No container found for image/alias '%s', unable to link", link[0]);
-            }
-        }
-        return ret.size() != 0 ? ret : null;
-    }
-
-    // visible for testing
-    List<String> findVolumesFromContainers(List<String> images) throws DockerAccessException {
-        List<String> list = new ArrayList<>();
-        if (images != null) {
-            for (String image : images) {
-                String id = findContainerId(image, true);
-                if (id == null) {
-                    throw new DockerAccessException("No container found for image/alias '%s', unable to mount volumes", image);
-                }
-
-                list.add(queryService.getContainerName(id));
-            }
-        }
-        return list;
-    }
-
-
-    private String calculateContainerName(String alias, RunImageConfiguration.NamingStrategy namingStrategy) {
-        if (namingStrategy == RunImageConfiguration.NamingStrategy.none) {
-            return null;
-        }
-        if (alias == null) {
-            throw new IllegalArgumentException("A naming scheme 'alias' requires an image alias to be set");
-        }
-        return alias;
-    }
-
-    // checkAllContainers: false = only running containers are considered
-    private String findContainerId(String imageNameOrAlias, boolean checkAllContainers) throws DockerAccessException {
-        String id = lookupContainer(imageNameOrAlias);
-
-        // check for external container. The image name is interpreted as a *container name* for that case ...
-        if (id == null) {
-            Container container = queryService.getContainerByName(imageNameOrAlias);
-            if (container != null && (checkAllContainers || container.isRunning())) {
-                id = container.getId();
-            }
-        }
-        return id;
-    }
-
-    private void startContainer(ImageConfiguration imageConfig, String id, PomLabel pomLabel) throws DockerAccessException {
-        log.info("%s: Start container %s",imageConfig.getDescription(), id);
-        docker.startContainer(id);
-        tracker.registerContainer(id, imageConfig, pomLabel);
-    }
-
-    private void updateMappedPortsAndAddresses(String containerId, PortMapping mappedPorts) throws DockerAccessException {
-        Container container = queryService.getContainer(containerId);
-        if (container.isRunning()) {
-            mappedPorts.updateProperties(container.getPortBindings());
-        } else {
-            log.warn("Container %s is not running anymore, can not extract dynamic ports",containerId);
-        }
-    }
-
-    private void shutdown(DockerAccess access,
-                          ContainerTracker.ContainerShutdownDescriptor descriptor,
-                          Logger log, boolean keepContainer, boolean removeVolumes)
-            throws DockerAccessException {
-
-        String containerId = descriptor.getContainerId();
-        if (descriptor.getPreStop() != null) {
-            try {
-                execInContainer(containerId, descriptor.getPreStop(), descriptor.getImageConfiguration());
-            } catch (DockerAccessException e) {
-                log.error("%s", e.getMessage());
-            }
-        }
-        // Stop the container
-        int killGracePeriod = descriptor.getKillGracePeriod();
-        int killGracePeriodInSeconds = (killGracePeriod + 500) / 1000;
-        if (killGracePeriod != 0 && killGracePeriodInSeconds == 0) {
-            log.warn("A kill grace period of %d ms leads to no wait at all since its rounded to seconds. " +
-                     "Please use at least 500 as value for wait.kill",killGracePeriod);
-        }
-        access.stopContainer(containerId, killGracePeriodInSeconds);
-        if (killGracePeriod > 0) {
-            log.debug("Shutdown: Wait %d s after stopping and before killing container", killGracePeriodInSeconds);
-            WaitUtil.sleep(killGracePeriodInSeconds * 1000);
-        }
-        if (!keepContainer) {
-            int shutdownGracePeriod = descriptor.getShutdownGracePeriod();
-            if (shutdownGracePeriod != 0) {
-                log.debug("Shutdown: Wait %d ms before removing container", shutdownGracePeriod);
-                WaitUtil.sleep(shutdownGracePeriod);
-            }
-            // Remove the container
-            access.removeContainer(containerId, removeVolumes);
-        }
-        
-        log.info("%s: Stop%s container %s",
-                 descriptor.getDescription(),
-                 (keepContainer ? "" : " and remove"),
-                 containerId.substring(0, 12));
-    }
-
-    public void createCustomNetworkIfNotExistant(String customNetwork) throws DockerAccessException {
-        if (!queryService.hasNetwork(customNetwork)) {
-            docker.createNetwork(new NetworkCreateConfig(customNetwork));
-        } else {
-            log.debug("Custom Network " + customNetwork + " found");
-        }
-    }
-
-    public void removeCustomNetworks(Collection<Network> networks) throws DockerAccessException {
-        for (Network network : networks) {
-            docker.removeNetwork(network.getId());
-        }
-    }
-}
->>>>>>> 563843a7
+}