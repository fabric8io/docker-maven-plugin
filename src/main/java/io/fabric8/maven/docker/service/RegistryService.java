--- conflicted
+++ resolved
@@ -102,11 +102,7 @@
             imageName.getRegistry(),
             registryConfig.getRegistry());
         docker.pullImage(imageName.getFullName(),
-<<<<<<< HEAD
-                         createAuthConfig(false, null, actualRegistry, registryConfig), actualRegistry, retries);
-=======
-                         createAuthConfig(false, imageName.getUser(), actualRegistry, registryConfig), actualRegistry);
->>>>>>> 9f729e29
+                         createAuthConfig(false, imageName.getUser(), actualRegistry, registryConfig), actualRegistry, retries);
         log.info("Pulled %s in %s", imageName.getFullName(), EnvUtil.formatDurationTill(time));
         pullManager.pulled(image);
 
