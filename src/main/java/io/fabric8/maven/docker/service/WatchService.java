--- conflicted
+++ resolved
@@ -173,11 +173,7 @@
                             watcher.getWatchContext().getImageCustomizer().execute(imageConfig);
                         }
 
-<<<<<<< HEAD
-                        buildService.buildImage(imageConfig, null, buildContext, pullRetries);
-=======
-                        buildService.buildImage(imageConfig, null, buildContext, buildService.buildArchive(imageConfig, buildContext, "false"));
->>>>>>> 9f729e29
+                        buildService.buildImage(imageConfig, null, buildContext, pullRetries, buildService.buildArchive(imageConfig, buildContext, "false"));
 
                         String name = imageConfig.getName();
                         watcher.setImageId(queryService.getImageId(name));
